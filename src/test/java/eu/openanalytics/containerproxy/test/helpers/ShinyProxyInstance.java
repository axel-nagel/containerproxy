--- conflicted
+++ resolved
@@ -22,6 +22,7 @@
 
 import eu.openanalytics.containerproxy.ContainerProxyApplication;
 import eu.openanalytics.containerproxy.service.ProxyService;
+import eu.openanalytics.containerproxy.spec.IProxySpecProvider;
 import eu.openanalytics.containerproxy.util.Retrying;
 import okhttp3.OkHttpClient;
 import okhttp3.Request;
@@ -41,21 +42,16 @@
 
 public class ShinyProxyInstance implements AutoCloseable {
 
-<<<<<<< HEAD
-    private final ProcessBuilder processBuilder;
-    private final int port;
-=======
     private final int port;
 
->>>>>>> 789defea
     private final Logger logger = LoggerFactory.getLogger(getClass());
-    private Process process;
 
     private ConfigurableApplicationContext app;
     private final Thread thread;
 
     public final ShinyProxyClient client;
     public final ProxyService proxyService;
+    public final IProxySpecProvider specProvider;
 
     public ShinyProxyInstance(String configFileName, Map<String, String> properties) {
         this(configFileName, 7583, "demo", properties, false);
@@ -96,6 +92,8 @@
 
             Retrying.retry((c, m) -> checkAlive(), 60_000, "ShinyProxyInstance available", 1, true);
             proxyService = app.getBean("proxyService", ProxyService.class);
+            specProvider = app.getBean("defaultSpecProvider", IProxySpecProvider.class);
+
         } catch (Throwable t) {
             throw new TestHelperException("Error during startup of ShinyProxy", t);
         }
