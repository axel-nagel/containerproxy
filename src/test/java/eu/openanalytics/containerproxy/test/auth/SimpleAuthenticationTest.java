--- conflicted
+++ resolved
@@ -32,22 +32,6 @@
 
 public class SimpleAuthenticationTest {
 
-<<<<<<< HEAD
-    @Inject
-    private MockMvc mvc;
-
-    @Inject
-    private Environment environment;
-
-    @Test
-    public void authenticateUser() throws Exception {
-        String userName = environment.getProperty("proxy.users[0].name");
-        String password = environment.getProperty("proxy.users[0].password");
-        mvc
-                .perform(get("/api/proxy").with(httpBasic(userName, password)).accept(MediaType.APPLICATION_JSON_VALUE))
-                .andExpect(status().isOk());
-    }
-=======
     @Test
     public void authenticateUser() throws Exception {
         try (ShinyProxyInstance inst = new ShinyProxyInstance("application-test-simple-auth.yml")) {
@@ -102,5 +86,4 @@
 
 
 
->>>>>>> 789defea
 }