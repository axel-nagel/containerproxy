--- conflicted
+++ resolved
@@ -58,11 +58,6 @@
     @Inject
     private ParametersService parametersService;
 
-<<<<<<< HEAD
-=======
-    private final Authentication auth = mock(Authentication.class);
-
->>>>>>> 789defea
     @Test
     public void testBigParameters() {
         ProxySpec spec = proxyService.getUserSpec("big-parameters");
