--- conflicted
+++ resolved
@@ -1,4 +1,3 @@
-<<<<<<< HEAD
 spring:
   session:
     store-type: none
@@ -11,27 +10,8 @@
   specs:
     - id: 01_hello
       container-specs:
-        - image: "openanalytics/shinyproxy-demo"
+        - image: "openanalytics/shinyproxy-integration-test-app"
           cmd: [ "R", "-e", "shinyproxy::run_01_hello()" ]
           port-mapping:
             - name: default
-              port: 3838
-=======
-spring:
-  session:
-    store-type: none
-  data:
-     redis:
-        repositories:
-           enabled: false
-proxy:
-  authentication: none
-  specs:
-  - id: 01_hello
-    container-specs:
-    - image: "openanalytics/shinyproxy-integration-test-app"
-      cmd: ["R", "-e", "shinyproxy::run_01_hello()"]
-      port-mapping:
-        - name: default
-          port: 3838
->>>>>>> 789defea
+              port: 3838