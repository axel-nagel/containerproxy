--- conflicted
+++ resolved
@@ -1,4 +1,3 @@
-<<<<<<< HEAD
 /**
  * ContainerProxy
  *
@@ -48,7 +47,8 @@
      * Index in the array of ContainerSpecs of the ProxySpec.
      */
     private Integer index;
-    private SpelField.String image;
+    @Builder.Default
+    private SpelField.String image = new SpelField.String();
     @Builder.Default
     private SpelField.StringList cmd = new SpelField.StringList();
     @Builder.Default
@@ -108,162 +108,26 @@
 
     public ContainerSpec firstResolve(SpecExpressionResolver resolver, SpecExpressionContext context) {
         return toBuilder()
-                .image(image.resolve(resolver, context))
-                .cmd(cmd.resolve(resolver, context))
-                .envFile(envFile.resolve(resolver, context))
-                .network(network.resolve(resolver, context))
-                .networkConnections(networkConnections.resolve(resolver, context))
-                .dns(dns.resolve(resolver, context))
-                .volumes(volumes.resolve(resolver, context))
-                .memoryRequest(memoryRequest.resolve(resolver, context))
-                .memoryLimit(memoryLimit.resolve(resolver, context))
-                .cpuRequest(cpuRequest.resolve(resolver, context))
-                .cpuLimit(cpuLimit.resolve(resolver, context))
-                .portMapping(portMapping.stream().map(p -> p.resolve(resolver, context)).toList())
-                .build();
+            .image(image.resolve(resolver, context))
+            .cmd(cmd.resolve(resolver, context))
+            .envFile(envFile.resolve(resolver, context))
+            .network(network.resolve(resolver, context))
+            .networkConnections(networkConnections.resolve(resolver, context))
+            .dns(dns.resolve(resolver, context))
+            .volumes(volumes.resolve(resolver, context))
+            .memoryRequest(memoryRequest.resolve(resolver, context))
+            .memoryLimit(memoryLimit.resolve(resolver, context))
+            .cpuRequest(cpuRequest.resolve(resolver, context))
+            .cpuLimit(cpuLimit.resolve(resolver, context))
+            .portMapping(portMapping.stream().map(p -> p.resolve(resolver, context)).toList())
+            .build();
     }
 
     public ContainerSpec finalResolve(SpecExpressionResolver resolver, SpecExpressionContext context) {
         return toBuilder()
-                .env(env.resolve(resolver, context))
-                .labels(labels.resolve(resolver, context))
-                .build();
+            .env(env.resolve(resolver, context))
+            .labels(labels.resolve(resolver, context))
+            .build();
     }
 
-}
-=======
-/**
- * ContainerProxy
- *
- * Copyright (C) 2016-2023 Open Analytics
- *
- * ===========================================================================
- *
- * This program is free software: you can redistribute it and/or modify
- * it under the terms of the Apache License as published by
- * The Apache Software Foundation, either version 2 of the License, or
- * (at your option) any later version.
- *
- * This program is distributed in the hope that it will be useful,
- * but WITHOUT ANY WARRANTY; without even the implied warranty of
- * MERCHANTABILITY or FITNESS FOR A PARTICULAR PURPOSE.  See the
- * Apache License for more details.
- *
- * You should have received a copy of the Apache License
- * along with this program.  If not, see <http://www.apache.org/licenses/>
- */
-package eu.openanalytics.containerproxy.model.spec;
-
-import eu.openanalytics.containerproxy.spec.expression.SpecExpressionContext;
-import eu.openanalytics.containerproxy.spec.expression.SpecExpressionResolver;
-import eu.openanalytics.containerproxy.spec.expression.SpelField;
-import lombok.AccessLevel;
-import lombok.AllArgsConstructor;
-import lombok.Builder;
-import lombok.Data;
-import lombok.Getter;
-import lombok.NoArgsConstructor;
-import lombok.Setter;
-
-import java.util.ArrayList;
-import java.util.List;
-import java.util.Map;
-import java.util.stream.Collectors;
-
-@Data
-@Setter
-@Getter
-@Builder(toBuilder = true)
-@AllArgsConstructor
-@NoArgsConstructor(force = true, access = AccessLevel.PRIVATE) // Jackson deserialize compatibility
-public class ContainerSpec {
-
-    /**
-     * Index in the array of ContainerSpecs of the ProxySpec.
-     */
-    private Integer index;
-    @Builder.Default
-    private SpelField.String image = new SpelField.String();
-    @Builder.Default
-    private SpelField.StringList cmd = new SpelField.StringList();
-    @Builder.Default
-    private SpelField.StringMap env = new SpelField.StringMap();
-    @Builder.Default
-    private SpelField.String envFile = new SpelField.String();
-    @Builder.Default
-    private SpelField.String network = new SpelField.String();
-    @Builder.Default
-    private SpelField.StringList networkConnections = new SpelField.StringList();
-    @Builder.Default
-    private SpelField.StringList dns = new SpelField.StringList();
-    @Builder.Default
-    private SpelField.StringList volumes = new SpelField.StringList(new ArrayList<>());
-    @Builder.Default
-    private List<PortMapping> portMapping = new ArrayList<>();
-    private boolean privileged;
-    @Builder.Default
-    private SpelField.String memoryRequest = new SpelField.String();
-    @Builder.Default
-    private SpelField.String memoryLimit = new SpelField.String();
-    @Builder.Default
-    private SpelField.String cpuRequest = new SpelField.String();
-    @Builder.Default
-    private SpelField.String cpuLimit = new SpelField.String();
-    @Builder.Default
-    private SpelField.StringMap labels = new SpelField.StringMap();
-    @Builder.Default
-    private List<DockerSwarmSecret> dockerSwarmSecrets = new ArrayList<>();
-    private String dockerRegistryDomain;
-    private String dockerRegistryUsername;
-    private String dockerRegistryPassword;
-
-	public void setCmd(List<String> cmd) {
-		this.cmd = new SpelField.StringList(cmd);
-	}
-
-	public void setEnv(Map<String, String> env) {
-		this.env = new SpelField.StringMap(env);
-	}
-
-	public void setNetworkConnections(List<String> networkConnections) {
-		this.networkConnections = new SpelField.StringList(networkConnections);
-	}
-
-	public void setDns(List<String> dns) {
-		this.dns = new SpelField.StringList(dns);
-	}
-
-	public void setVolumes(List<String> volumes) {
-		this.volumes = new SpelField.StringList(volumes);
-	}
-
-    public void setLabels(Map<String, String> labels) {
-        this.labels = new SpelField.StringMap(labels);
-    }
-
-    public ContainerSpec firstResolve(SpecExpressionResolver resolver, SpecExpressionContext context) {
-        return toBuilder()
-                .image(image.resolve(resolver, context))
-                .cmd(cmd.resolve(resolver, context))
-                .envFile(envFile.resolve(resolver, context))
-                .network(network.resolve(resolver, context))
-                .networkConnections(networkConnections.resolve(resolver, context))
-                .dns(dns.resolve(resolver, context))
-                .volumes(volumes.resolve(resolver, context))
-                .memoryRequest(memoryRequest.resolve(resolver, context))
-                .memoryLimit(memoryLimit.resolve(resolver, context))
-                .cpuRequest(cpuRequest.resolve(resolver, context))
-                .cpuLimit(cpuLimit.resolve(resolver, context))
-                .portMapping(portMapping.stream().map(p -> p.resolve(resolver, context)).collect(Collectors.toList()))
-                .build();
-    }
-
-    public ContainerSpec finalResolve(SpecExpressionResolver resolver, SpecExpressionContext context) {
-        return toBuilder()
-                .env(env.resolve(resolver, context))
-                .labels(labels.resolve(resolver, context))
-                .build();
-    }
-
-}
->>>>>>> 789defea
+}