<<<<<<< HEAD
/**
 * ContainerProxy
 *
 * Copyright (C) 2016-2023 Open Analytics
 *
 * ===========================================================================
 *
 * This program is free software: you can redistribute it and/or modify
 * it under the terms of the Apache License as published by
 * The Apache Software Foundation, either version 2 of the License, or
 * (at your option) any later version.
 *
 * This program is distributed in the hope that it will be useful,
 * but WITHOUT ANY WARRANTY; without even the implied warranty of
 * MERCHANTABILITY or FITNESS FOR A PARTICULAR PURPOSE.  See the
 * Apache License for more details.
 *
 * You should have received a copy of the Apache License
 * along with this program.  If not, see <http://www.apache.org/licenses/>
 */
package eu.openanalytics.containerproxy.backend.kubernetes;

import com.fasterxml.jackson.core.JsonProcessingException;
import com.fasterxml.jackson.databind.ObjectMapper;
import com.fasterxml.jackson.dataformat.yaml.YAMLFactory;
import com.fasterxml.jackson.datatype.jsr353.JSR353Module;
import com.google.common.base.Splitter;
import eu.openanalytics.containerproxy.ContainerFailedToStartException;
import eu.openanalytics.containerproxy.backend.AbstractContainerBackend;
import eu.openanalytics.containerproxy.model.runtime.Container;
import eu.openanalytics.containerproxy.model.runtime.ExistingContainerInfo;
import eu.openanalytics.containerproxy.model.runtime.PortMappings;
import eu.openanalytics.containerproxy.model.runtime.Proxy;
import eu.openanalytics.containerproxy.model.runtime.ProxyStartupLog;
import eu.openanalytics.containerproxy.model.runtime.runtimevalues.BackendContainerNameKey;
import eu.openanalytics.containerproxy.model.runtime.runtimevalues.ContainerImageKey;
import eu.openanalytics.containerproxy.model.runtime.runtimevalues.InstanceIdKey;
import eu.openanalytics.containerproxy.model.runtime.runtimevalues.ProxiedAppKey;
import eu.openanalytics.containerproxy.model.runtime.runtimevalues.RuntimeValue;
import eu.openanalytics.containerproxy.model.runtime.runtimevalues.RuntimeValueKey;
import eu.openanalytics.containerproxy.model.runtime.runtimevalues.RuntimeValueKeyRegistry;
import eu.openanalytics.containerproxy.model.spec.ContainerSpec;
import eu.openanalytics.containerproxy.model.spec.ProxySpec;
import eu.openanalytics.containerproxy.util.Retrying;
import io.fabric8.kubernetes.api.model.ContainerBuilder;
import io.fabric8.kubernetes.api.model.ContainerPort;
import io.fabric8.kubernetes.api.model.ContainerPortBuilder;
import io.fabric8.kubernetes.api.model.EnvVar;
import io.fabric8.kubernetes.api.model.EnvVarSourceBuilder;
import io.fabric8.kubernetes.api.model.Event;
import io.fabric8.kubernetes.api.model.GenericKubernetesResource;
import io.fabric8.kubernetes.api.model.GenericKubernetesResourceList;
import io.fabric8.kubernetes.api.model.LocalObjectReference;
import io.fabric8.kubernetes.api.model.ObjectMetaBuilder;
import io.fabric8.kubernetes.api.model.ObjectReferenceBuilder;
import io.fabric8.kubernetes.api.model.Pod;
import io.fabric8.kubernetes.api.model.PodBuilder;
import io.fabric8.kubernetes.api.model.PodSpec;
import io.fabric8.kubernetes.api.model.Quantity;
import io.fabric8.kubernetes.api.model.ResourceRequirementsBuilder;
import io.fabric8.kubernetes.api.model.SecretKeySelectorBuilder;
import io.fabric8.kubernetes.api.model.SecurityContext;
import io.fabric8.kubernetes.api.model.SecurityContextBuilder;
import io.fabric8.kubernetes.api.model.Service;
import io.fabric8.kubernetes.api.model.ServiceBuilder;
import io.fabric8.kubernetes.api.model.ServicePort;
import io.fabric8.kubernetes.api.model.ServicePortBuilder;
import io.fabric8.kubernetes.api.model.Volume;
import io.fabric8.kubernetes.api.model.VolumeBuilder;
import io.fabric8.kubernetes.api.model.VolumeMount;
import io.fabric8.kubernetes.api.model.VolumeMountBuilder;
import io.fabric8.kubernetes.client.ConfigBuilder;
import io.fabric8.kubernetes.client.DefaultKubernetesClient;
import io.fabric8.kubernetes.client.KubernetesClient;
import io.fabric8.kubernetes.client.KubernetesClientException;
import io.fabric8.kubernetes.client.dsl.LogWatch;
import io.fabric8.kubernetes.client.dsl.NonNamespaceOperation;
import io.fabric8.kubernetes.client.dsl.Resource;
import io.fabric8.kubernetes.client.dsl.base.PatchContext;
import io.fabric8.kubernetes.client.dsl.base.PatchType;
import io.fabric8.kubernetes.client.readiness.Readiness;
import io.fabric8.kubernetes.client.utils.Serialization;
import org.apache.commons.io.IOUtils;
import org.apache.commons.lang.StringUtils;
import org.springframework.boot.autoconfigure.condition.ConditionalOnProperty;
import org.springframework.data.util.Pair;
import org.springframework.security.core.Authentication;
import org.springframework.stereotype.Component;

import javax.annotation.PostConstruct;
import javax.inject.Inject;
import javax.json.JsonPatch;
import java.io.ByteArrayInputStream;
import java.io.IOException;
import java.io.OutputStream;
import java.net.URI;
import java.nio.channels.ClosedChannelException;
import java.nio.file.Files;
import java.nio.file.Path;
import java.nio.file.Paths;
import java.time.LocalDateTime;
import java.time.ZonedDateTime;
import java.util.ArrayList;
import java.util.Arrays;
import java.util.Collections;
import java.util.HashMap;
import java.util.HashSet;
import java.util.List;
import java.util.Map;
import java.util.Optional;
import java.util.UUID;
import java.util.function.BiConsumer;
import java.util.stream.Collectors;
import java.util.stream.Stream;

import static eu.openanalytics.containerproxy.backend.kubernetes.PodPatcher.DEBUG_PROPERTY;

@Component
@ConditionalOnProperty(name = "proxy.container-backend", havingValue = "kubernetes")
public class KubernetesBackend extends AbstractContainerBackend {

    private static final String PROPERTY_PREFIX = "proxy.kubernetes.";

    private static final String PROPERTY_NAMESPACE = "namespace";
    private static final String PROPERTY_API_VERSION = "api-version";
    private static final String PROPERTY_IMG_PULL_POLICY = "image-pull-policy";
    private static final String PROPERTY_IMG_PULL_SECRETS = "image-pull-secrets";
    private static final String PROPERTY_IMG_PULL_SECRET = "image-pull-secret";
    private static final String PROPERTY_NODE_SELECTOR = "node-selector";

    private static final String DEFAULT_NAMESPACE = "default";
    private static final String DEFAULT_API_VERSION = "v1";

    private static final String SECRET_KEY_REF = "secretKeyRef";

    private static final String ANNOTATION_MANIFEST_POLICY = "openanalytics.eu/sp-additional-manifest-policy";
    private final ObjectMapper writer = new ObjectMapper(new YAMLFactory());
    @Inject
    private PodPatcher podPatcher;
    private KubernetesClient kubeClient;
    private KubernetesManifestsRemover kubernetesManifestsRemover;
    private Boolean logManifests;

    @PostConstruct
    public void initialize() {
        super.initialize();

        ConfigBuilder configBuilder = new ConfigBuilder();

        String masterUrl = getProperty(PROPERTY_URL);
        if (masterUrl != null) configBuilder.withMasterUrl(masterUrl);

        String certPath = getProperty(PROPERTY_CERT_PATH);
        if (certPath != null && Files.isDirectory(Paths.get(certPath))) {
            Path certFilePath = Paths.get(certPath, "ca.pem");
            if (Files.exists(certFilePath)) configBuilder.withCaCertFile(certFilePath.toString());
            certFilePath = Paths.get(certPath, "cert.pem");
            if (Files.exists(certFilePath)) configBuilder.withClientCertFile(certFilePath.toString());
            certFilePath = Paths.get(certPath, "key.pem");
            if (Files.exists(certFilePath)) configBuilder.withClientKeyFile(certFilePath.toString());
        }

        kubeClient = new DefaultKubernetesClient(configBuilder.build());
        kubernetesManifestsRemover = new KubernetesManifestsRemover(kubeClient, getAppNamespaces(), identifierService);
        logManifests = environment.getProperty(DEBUG_PROPERTY, Boolean.class, false);
    }

    public void initialize(KubernetesClient client) {
        super.initialize();
        kubeClient = client;
        kubernetesManifestsRemover = new KubernetesManifestsRemover(kubeClient, getAppNamespaces(), identifierService);
        logManifests = environment.getProperty(DEBUG_PROPERTY, Boolean.class, false);
    }

    @Override
    public Proxy startContainer(Authentication user, Container initialContainer, ContainerSpec spec, Proxy proxy, ProxySpec proxySpec, ProxyStartupLog.ProxyStartupLogBuilder proxyStartupLogBuilder) throws ContainerFailedToStartException {
        Container.ContainerBuilder rContainerBuilder = initialContainer.toBuilder();
        String containerId = UUID.randomUUID().toString();
        rContainerBuilder.id(containerId);

        KubernetesSpecExtension specExtension = proxySpec.getSpecExtension(KubernetesSpecExtension.class);
        try {
            String kubeNamespace = getProperty(PROPERTY_NAMESPACE, DEFAULT_NAMESPACE);
            String apiVersion = getProperty(PROPERTY_API_VERSION, DEFAULT_API_VERSION);

            List<String> volumeStrings = spec.getVolumes().getValueOrDefault(Collections.emptyList());
            List<Volume> volumes = new ArrayList<>();
            VolumeMount[] volumeMounts = new VolumeMount[volumeStrings.size()];
            for (int i = 0; i < volumeStrings.size(); i++) {
                String[] volume = volumeStrings.get(i).split(":");
                String hostSource = volume[0];
                String containerDest = volume[1];
                String name = "shinyproxy-volume-" + i;
                volumes.add(new VolumeBuilder()
                        .withNewHostPath(hostSource, "")
                        .withName(name)
                        .build());
                volumeMounts[i] = new VolumeMountBuilder()
                        .withMountPath(containerDest)
                        .withName(name)
                        .build();
            }

            List<EnvVar> envVars = new ArrayList<>();
            for (Map.Entry<String, String> envVar : buildEnv(user, spec, proxy).entrySet()) {
                if (envVar.getValue().toLowerCase().startsWith(SECRET_KEY_REF.toLowerCase())) {
                    String[] ref = envVar.getValue().split(":");
                    if (ref.length != 3) {
                        slog.warn(proxy, String.format("Invalid secret key reference: %s=%s. Expected format: '%s:<name>:<key>'", envVar.getKey(), envVar.getValue(), SECRET_KEY_REF));
                        continue;
                    }
                    envVars.add(new EnvVar(envVar.getKey(), null, new EnvVarSourceBuilder()
                            .withSecretKeyRef(new SecretKeySelectorBuilder()
                                    .withName(ref[1])
                                    .withKey(ref[2])
                                    .build())
                            .build()));
                } else {
                    envVars.add(new EnvVar(envVar.getKey(), envVar.getValue(), null));
                }
            }

            SecurityContext security = new SecurityContextBuilder()
                    .withPrivileged(isPrivileged() || spec.isPrivileged())
                    .build();

            ResourceRequirementsBuilder resourceRequirementsBuilder = new ResourceRequirementsBuilder();
            resourceRequirementsBuilder.addToRequests("cpu", spec.getCpuRequest().mapOrNull(Quantity::new));
            resourceRequirementsBuilder.addToLimits("cpu", spec.getCpuLimit().mapOrNull(Quantity::new));
            resourceRequirementsBuilder.addToRequests("memory", spec.getMemoryRequest().mapOrNull(Quantity::new));
            resourceRequirementsBuilder.addToLimits("memory", spec.getMemoryLimit().mapOrNull(Quantity::new));

            List<ContainerPort> containerPorts = spec.getPortMapping().stream()
                    .map(p -> new ContainerPortBuilder().withContainerPort(p.getPort()).build())
                    .toList();

            ContainerBuilder containerBuilder = new ContainerBuilder()
                    .withImage(spec.getImage().getValue())
                    .withCommand(spec.getCmd().getValueOrNull())
                    .withName("sp-container-" + containerId)
                    .withPorts(containerPorts)
                    .withVolumeMounts(volumeMounts)
                    .withSecurityContext(security)
                    .withResources(resourceRequirementsBuilder.build())
                    .withEnv(envVars);

            String imagePullPolicy = getProperty(PROPERTY_IMG_PULL_POLICY);
            if (imagePullPolicy != null) containerBuilder.withImagePullPolicy(imagePullPolicy);

            String[] imagePullSecrets = {};
            String imagePullSecret = getProperty(PROPERTY_IMG_PULL_SECRET);
            if (imagePullSecret == null) {
                String imagePullSecretArray = getProperty(PROPERTY_IMG_PULL_SECRETS);
                if (imagePullSecretArray != null) imagePullSecrets = imagePullSecretArray.split(",");
            } else {
                imagePullSecrets = new String[]{imagePullSecret};
            }

            Map<String, String> serviceLabels = new HashMap<>();
            Map<String, String> podLabels = new HashMap<>();
            podLabels.put("app", containerId);

            ObjectMetaBuilder objectMetaBuilder = new ObjectMetaBuilder()
                    .withNamespace(kubeNamespace)
                    .withName("sp-pod-" + containerId);

            Stream.concat(
                    proxy.getRuntimeValues().values().stream(),
                    initialContainer.getRuntimeValues().values().stream()
            ).forEach(runtimeValue -> {
                if (runtimeValue.getKey().getIncludeAsLabel()) {
                    podLabels.put(runtimeValue.getKey().getKeyAsLabel(), runtimeValue.toString());
                    serviceLabels.put(runtimeValue.getKey().getKeyAsLabel(), runtimeValue.toString());
                }
                if (runtimeValue.getKey().getIncludeAsAnnotation()) {
                    objectMetaBuilder.addToAnnotations(runtimeValue.getKey().getKeyAsLabel(), runtimeValue.toString());
                }
            });

            if (spec.getLabels().isPresent()) {
                podLabels.putAll(spec.getLabels().getValue());
            }

            objectMetaBuilder.addToLabels(podLabels);

            PodBuilder podBuilder = new PodBuilder()
                    .withApiVersion(apiVersion)
                    .withKind("Pod")
                    .withMetadata(objectMetaBuilder.build());

            PodSpec podSpec = new PodSpec();
            podSpec.setContainers(Collections.singletonList(containerBuilder.build()));
            podSpec.setVolumes(volumes);
            podSpec.setImagePullSecrets(Arrays.stream(imagePullSecrets).map(LocalObjectReference::new).toList());

            String nodeSelectorString = getProperty(PROPERTY_NODE_SELECTOR);
            if (nodeSelectorString != null) {
                podSpec.setNodeSelector(Splitter.on(",").withKeyValueSeparator("=").split(nodeSelectorString));
            }

            JsonPatch patch = readPatchFromSpec(specExtension);

            Pod startupPod = podBuilder.withSpec(podSpec).build();
            Pod patchedPod = podPatcher.patchWithDebug(proxy, startupPod, patch);
            final String effectiveKubeNamespace = patchedPod.getMetadata().getNamespace(); // use the namespace of the patched Pod, in case the patch changes the namespace.
            // set the BackendContainerName now, so that the pod can be deleted in case other steps of this function fails
            rContainerBuilder.addRuntimeValue(new RuntimeValue(BackendContainerNameKey.inst, effectiveKubeNamespace + "/" + patchedPod.getMetadata().getName()), false);

            // create additional manifests -> use the effective (i.e. patched) namespace if no namespace is provided
            createAdditionalManifests(proxy, specExtension, effectiveKubeNamespace);

            // tell the status service we are starting the pod/container
            proxyStartupLogBuilder.startingContainer(initialContainer.getIndex());

            // create and start the pod
            Pod startedPod = kubeClient.pods().inNamespace(effectiveKubeNamespace).create(patchedPod);

            int totalWaitMs = Integer.parseInt(environment.getProperty("proxy.kubernetes.pod-wait-time", "60000"));
            boolean podReady = Retrying.retry((currentAttempt, maxAttempts) -> {
                if (!Readiness.getInstance().isReady(kubeClient.resource(startedPod).fromServer().get())) {
                    if (currentAttempt > 10 && log != null) {
                        slog.info(proxy, String.format("Container not ready yet, trying again (%d/%d)", currentAttempt, maxAttempts));
                    }
                    return false;
                }
                return true;
            }, totalWaitMs);

            if (!podReady) {
                // check a final time whether the pod is ready
                if (!Readiness.getInstance().isReady(kubeClient.resource(startedPod).fromServer().get())) {
                    logKubernetesWarnings(proxy, startedPod);
                    throw new ContainerFailedToStartException("Container did not become ready in time", null, rContainerBuilder.build());
                }
            }

            proxyStartupLogBuilder.containerStarted(initialContainer.getIndex());
            Pod pod = kubeClient.resource(startedPod).fromServer().get();

            parseKubernetesEvents(spec.getIndex(), pod, proxyStartupLogBuilder);

            Service service = null;
            Map<Integer, Integer> portBindings = new HashMap<>();
            if (isUseInternalNetwork()) {
                // If SP runs inside the cluster, it can access pods directly and doesn't need any port publishing service.
            } else {
                List<ServicePort> servicePorts = spec.getPortMapping().stream()
                        .map(p -> new ServicePortBuilder().withPort(p.getPort()).build())
                        .toList();

                Service startupService = kubeClient.services().inNamespace(effectiveKubeNamespace)
                        .create(new ServiceBuilder()
                                .withApiVersion(apiVersion)
                                .withKind("Service")
                                .withNewMetadata()
                                .withName("sp-service-" + containerId)
                                .withLabels(serviceLabels)
                                .endMetadata()
                                .withNewSpec()
                                .addToSelector("app", containerId)
                                .withType("NodePort")
                                .withPorts(servicePorts)
                                .endSpec()
                                .build());

                // Workaround: waitUntilReady appears to be buggy.
                Retrying.retry((currentAttempt, maxAttempts) -> isServiceReady(kubeClient.resource(startupService).fromServer().get()), 60_000);

                service = kubeClient.resource(startupService).fromServer().get();
                portBindings = service.getSpec().getPorts().stream()
                        .collect(Collectors.toMap(ServicePort::getPort, ServicePort::getNodePort));
            }

            Container rContainer = rContainerBuilder.build();
            Map<String, URI> targets = setupPortMappingExistingProxy(proxy, rContainer, portBindings);
            return proxy.toBuilder().addTargets(targets).updateContainer(rContainer).build();
        } catch (ContainerFailedToStartException t) {
            throw t;
        } catch (Throwable throwable) {
            throw new ContainerFailedToStartException("Kubernetes container failed to start", throwable, rContainerBuilder.build());
        }
    }

    private void logKubernetesWarnings(Proxy proxy, Pod pod) {
        List<Event> events;
        try {
            events = kubeClient.v1().events().withInvolvedObject(new ObjectReferenceBuilder()
                .withKind("Pod")
                .withName(pod.getMetadata().getName())
                .withNamespace(pod.getMetadata().getNamespace())
                .build()).list().getItems();
        } catch (KubernetesClientException ex) {
            if (ex.getCode() == 403) {
                log.warn("Cannot parse events of pod because of insufficient permissions. Give the ShinyProxy ServiceAccount permission to get events of pods in order to show Kubernetes warnings in ShinyProxy logs.");
                return;
            }
            throw ex;
        }
        for (Event event : events) {
            if (event.getType().equals("Warning")) {
                slog.warn(proxy, "Kubernetes warning: " + event.getMessage());
            }
        }
    }

    private LocalDateTime getEventTime(Event event) {
        if (event.getEventTime() != null && event.getEventTime().getTime() != null) {
            return ZonedDateTime.parse(event.getEventTime().getTime()).toLocalDateTime();
        }

        if (event.getFirstTimestamp() != null) {
            return ZonedDateTime.parse(event.getFirstTimestamp()).toLocalDateTime();
        }

        if (event.getLastTimestamp() != null) {
            return ZonedDateTime.parse(event.getLastTimestamp()).toLocalDateTime();
        }

        return null;
    }

    private void parseKubernetesEvents(int containerIdx, Pod pod, ProxyStartupLog.ProxyStartupLogBuilder proxyStartupLogBuilder) {
        List<Event> events;
        try {
            events = kubeClient.v1().events().withInvolvedObject(new ObjectReferenceBuilder()
                    .withKind("Pod")
                    .withName(pod.getMetadata().getName())
                    .withNamespace(pod.getMetadata().getNamespace())
                    .build()).list().getItems();
        } catch (KubernetesClientException ex) {
            if (ex.getCode() == 403) {
                log.warn("Cannot parse events of pod because of insufficient permissions. If fine-grained statistics are desired, give the ShinyProxy ServiceAccount permission to events of pods.");
                return;
            }
            throw ex;
        }

        LocalDateTime pullingTime = null;
        LocalDateTime pulledTime = null;
        LocalDateTime scheduledTime = null;

        for (Event event : events) {
            if (event.getCount() != null && event.getCount() > 1) {
                // ignore events which happened multiple time as we are unable to properly process them
                continue;
            }
            if (event.getReason().equalsIgnoreCase("Pulling")) {
                pullingTime = getEventTime(event);
            } else if (event.getReason().equalsIgnoreCase("Pulled")) {
                pulledTime = getEventTime(event);
            } else if (event.getReason().equalsIgnoreCase("Scheduled")) {
                scheduledTime = getEventTime(event);
            }
        }

        if (pullingTime != null && pulledTime != null) {
            proxyStartupLogBuilder.imagePulled(containerIdx, pullingTime, pulledTime);
        }

        if (scheduledTime != null) {
            LocalDateTime start = ZonedDateTime.parse(pod.getMetadata().getCreationTimestamp()).toLocalDateTime();
            proxyStartupLogBuilder.containerScheduled(containerIdx, start, scheduledTime);
        }
    }

    private JsonPatch readPatchFromSpec(KubernetesSpecExtension specExtension) throws JsonProcessingException {
        String patchAsString = specExtension.getKubernetesPodPatches();
        if (patchAsString == null || StringUtils.isBlank(patchAsString)) {
            return null;
        }

        ObjectMapper yamlReader = new ObjectMapper(new YAMLFactory());
        yamlReader.registerModule(new JSR353Module());
        return yamlReader.readValue(patchAsString, JsonPatch.class);
    }

    /**
     * Creates the extra manifests/resources defined in the ProxySpec.
     *
     * The resource will only be created if it does not already exist.
     */
    private void createAdditionalManifests(Proxy proxy, KubernetesSpecExtension specExtension, String namespace) throws JsonProcessingException {
        for (GenericKubernetesResource fullObject : parseAdditionalManifests(proxy, namespace, specExtension.getKubernetesAdditionalManifests(), false)) {
            applyAdditionalManifest(proxy, fullObject);
        }
        for (GenericKubernetesResource fullObject : parseAdditionalManifests(proxy, namespace, specExtension.getKubernetesAdditionalPersistentManifests(), true)) {
            applyAdditionalManifest(proxy, fullObject);
        }
    }

    private void applyAdditionalManifest(Proxy proxy, GenericKubernetesResource resource) {
        NonNamespaceOperation<GenericKubernetesResource, GenericKubernetesResourceList, Resource<GenericKubernetesResource>> client
                = kubeClient.genericKubernetesResources(resource.getApiVersion(), resource.getKind()).inNamespace(resource.getMetadata().getNamespace());
        String policy;
        if (resource.getMetadata().getAnnotations() != null) {
            policy = resource.getMetadata().getAnnotations().getOrDefault(ANNOTATION_MANIFEST_POLICY, "CreateOnce");
        } else {
            policy = "CreateOnce";
        }
        if (policy.equalsIgnoreCase("CreateOnce")) {
            if (kubeClient.resource(resource).fromServer().get() == null) {
                client.resource(resource).create();
            }
        } else if (policy.equalsIgnoreCase("Patch")) {
            if (kubeClient.resource(resource).fromServer().get() == null) {
                client.resource(resource).create();
            } else {
                client.withName(resource.getMetadata().getName()).patch(PatchContext.of(PatchType.JSON_MERGE), resource);
            }
        } else if (policy.equalsIgnoreCase("Delete")) {
            if (kubeClient.resource(resource).fromServer().get() != null) {
                kubeClient.resource(resource).withGracePeriod(0).delete();
            }
        } else if (policy.equalsIgnoreCase("Replace")) {
            if (kubeClient.resource(resource).fromServer().get() != null) {
                kubeClient.resource(resource).withGracePeriod(0).delete();
            }
            client.resource(resource).create();
        } else {
            slog.warn(proxy, String.format("Unknown manifest-policy: %s", policy));
        }
    }

    /**
     * Converts the additional manifests of the spec into HasMetadata objects.
     * When the resource has no namespace definition, the provided namespace
     * parameter will be used.
     */
    private List<GenericKubernetesResource> parseAdditionalManifests(Proxy proxy, String namespace, List<String> manifests, Boolean persistent) throws JsonProcessingException {
        ArrayList<GenericKubernetesResource> result = new ArrayList<>();
        for (String manifest : manifests) {
            GenericKubernetesResource object = Serialization.yamlMapper().readValue(manifest, GenericKubernetesResource.class);

            GenericKubernetesResource fullObject = kubeClient
                    .genericKubernetesResources(object.getApiVersion(), object.getKind())
                    .load(new ByteArrayInputStream(manifest.getBytes())).get();

            if (object.getMetadata().getNamespace() == null) {
                // the load method (in some cases) automatically sets a namespace when no namespace is provided
                // therefore we overwrite this namespace with the namespace of the pod.
                fullObject.getMetadata().setNamespace(namespace);
            }
            if (fullObject.getMetadata().getLabels() == null) {
                fullObject.getMetadata().setLabels(new HashMap<>());
            }
            fullObject.getMetadata().getLabels().put("openanalytics.eu/sp-additional-manifest", "true");
            fullObject.getMetadata().getLabels().put("openanalytics.eu/sp-persistent-manifest", persistent.toString());
            fullObject.getMetadata().getLabels().put("openanalytics.eu/sp-manifest-id", kubernetesManifestsRemover.getManifestId(proxy.getSpecId(), proxy.getUserId()));

            if (logManifests) {
                slog.info(proxy, "Creating additional manifest: \n" + writer.writeValueAsString(fullObject));
            }

            result.add(fullObject);
        }
        return result;
    }

    private boolean isServiceReady(Service service) {
        if (service == null) {
            return false;
        }
        if (service.getStatus() == null) {
            return false;
        }
        if (service.getStatus().getLoadBalancer() == null) {
            return false;
        }

        return true;
    }

    protected URI calculateTarget(Container container, PortMappings.PortMappingEntry portMapping, Integer servicePort) throws Exception {
        String targetProtocol = getProperty(PROPERTY_CONTAINER_PROTOCOL, DEFAULT_TARGET_PROTOCOL);
        String targetHostName;
        int targetPort;

        Pod pod = getPod(container).orElseThrow(() -> new ContainerFailedToStartException("Pod not found while calculating target", null, container));

        if (isUseInternalNetwork()) {
            targetHostName = pod.getStatus().getPodIP();
            targetPort = portMapping.getPort();
        } else {
            targetHostName = pod.getStatus().getHostIP();
            targetPort = servicePort;
        }

        return new URI(String.format("%s://%s:%s%s", targetProtocol, targetHostName, targetPort, portMapping.getTargetPath()));
    }

    @Override
    protected void doStopProxy(Proxy proxy) {
        for (Container container : proxy.getContainers()) {
            Optional<Pair<String, String>> podInfo = getPodInfo(container);
            if (podInfo.isEmpty()) {
                // container was not yet fully created
                continue;
            }

            // specify gracePeriod 0, this was the default in previous version of the fabric8 k8s client
            kubeClient.pods().inNamespace(podInfo.get().getFirst()).withName(podInfo.get().getSecond()).withGracePeriod(0).delete();

            if (!isUseInternalNetwork()) {
                // delete service when not using internal network
                Service service = kubeClient.services().inNamespace(podInfo.get().getFirst()).withName(getServiceName(container)).get();
                if (service != null) {
                    kubeClient.resource(service).withGracePeriod(0).delete();
                }
            }

            // delete additional manifests
            kubernetesManifestsRemover.deleteAdditionalManifests(proxy.getSpecId(), proxy.getUserId());
        }
    }

    @Override
    public BiConsumer<OutputStream, OutputStream> getOutputAttacher(Proxy proxy) {
        if (proxy.getContainers().isEmpty()) return null;
        return (stdOut, stdErr) -> {
            LogWatch watcher = null;
            try {
                Container container = proxy.getContainers().get(0);
                Optional<Pair<String, String>> pod = getPodInfo(container);
                if (pod.isPresent()) {
                    watcher = kubeClient.pods().inNamespace(pod.get().getFirst()).withName(pod.get().getSecond()).watchLog();
                    IOUtils.copy(watcher.getOutput(), stdOut);
                } else {
                    slog.warn(proxy, "Error while attaching to container output: pod info not found");
                }
            } catch (ClosedChannelException ignored) {
            } catch (IOException e) {
                slog.error(proxy, e, "Error while attaching to container output");
            } finally {
                if (watcher != null) {
                    watcher.close();
                }
            }
        };
    }

    @Override
    protected String getPropertyPrefix() {
        return PROPERTY_PREFIX;
    }

    @Override
    public List<ExistingContainerInfo> scanExistingContainers() {
        HashSet<String> namespaces = getAppNamespaces();

        log.debug("Looking for existing pods in namespaces {}", namespaces);

        ArrayList<ExistingContainerInfo> containers = new ArrayList<>();

        for (String namespace : namespaces) {
            List<Pod> pods = kubeClient.pods().inNamespace(namespace)
                    .withLabel(ProxiedAppKey.inst.getKeyAsLabel(), "true")
                    .list().getItems();

            for (Pod pod : pods) {
                Map<String, String> labels = pod.getMetadata().getLabels();
                Map<String, String> annotations = pod.getMetadata().getAnnotations();

                if (labels == null) {
                    continue;
                }

                String containerId = labels.get("app");
                if (containerId == null) {
                    continue; // this isn't a container created by us
                }

                Map<RuntimeValueKey<?>, RuntimeValue> runtimeValues = parseLabelsAndAnnotationsAsRuntimeValues(containerId, labels, annotations);
                if (runtimeValues == null) {
                    continue;
                }
                runtimeValues.put(ContainerImageKey.inst, new RuntimeValue(ContainerImageKey.inst, pod.getSpec().getContainers().get(0).getImage()));
                runtimeValues.put(BackendContainerNameKey.inst, new RuntimeValue(BackendContainerNameKey.inst, pod.getMetadata().getNamespace() + "/" + pod.getMetadata().getName()));

                String containerInstanceId = runtimeValues.get(InstanceIdKey.inst).getObject();
                if (!appRecoveryService.canRecoverProxy(containerInstanceId)) {
                    log.warn("Ignoring container {} because instanceId {} is not correct", containerId, containerInstanceId);
                    continue;
                }

                Map<Integer, Integer> portBindings = new HashMap<>();
                if (!isUseInternalNetwork()) {
                    Service service = kubeClient.services().inNamespace(namespace).withName("sp-service-" + containerId).get();
                    if (service == null) {
                        log.warn("Ignoring container {} because it has no associated service", containerId);
                        continue;
                    }
                    portBindings = service.getSpec().getPorts().stream()
                            .collect(Collectors.toMap(ServicePort::getPort, ServicePort::getNodePort));
                }

                containers.add(new ExistingContainerInfo(containerId, runtimeValues,
                        pod.getSpec().getContainers().get(0).getImage(), portBindings));
            }
        }

        return containers;
    }

    private Map<RuntimeValueKey<?>, RuntimeValue> parseLabelsAndAnnotationsAsRuntimeValues(String containerId,
                                                                                           Map<String, String> labels,
                                                                                           Map<String, String> annotations) {
        Map<RuntimeValueKey<?>, RuntimeValue> runtimeValues = new HashMap<>();

        for (RuntimeValueKey<?> key : RuntimeValueKeyRegistry.getRuntimeValueKeys()) {
            if (key.getIncludeAsLabel()) {
                String value = labels.get(key.getKeyAsLabel());
                if (value != null) {
                    runtimeValues.put(key, new RuntimeValue(key, key.deserializeFromString(value)));
                }
            } else if (key.getIncludeAsAnnotation() && annotations != null) {
                String value = annotations.get(key.getKeyAsLabel());
                if (value != null) {
                    runtimeValues.put(key, new RuntimeValue(key, key.deserializeFromString(value)));
                }
            } else if (key.isRequired()) {
                // value is null but is required
                log.warn("Ignoring container {} because no label or annotation named {} is found", containerId, key.getKeyAsLabel());
                return null;
            }
        }

        return runtimeValues;
    }

    private Optional<Pair<String, String>> getPodInfo(Container container) {
        String podId = container.getRuntimeObjectOrNull(BackendContainerNameKey.inst);
        if (podId == null) {
            return Optional.empty();
        }
        String[] tmp = podId.split("/");
        return Optional.of(Pair.of(tmp[0], tmp[1]));
    }

    private String getServiceName(Container container) {
        return "sp-service-" + container.getId();
    }

    private Optional<Pod> getPod(Container container) {
        return getPodInfo(container).flatMap(this::getPod);
    }

    private Optional<Pod> getPod(Pair<String, String> podInfo) {
        return Optional.ofNullable(kubeClient.pods().inNamespace(podInfo.getFirst()).withName(podInfo.getSecond()).get());
    }

    private HashSet<String> getAppNamespaces() {
        HashSet<String> namespaces = new HashSet<>();
        int i = 0;
        String appNamespace = environment.getProperty(String.format("app-namespaces[%d]", i));
        while (appNamespace != null) {
            namespaces.add(appNamespace);
            i++;
            appNamespace = environment.getProperty(String.format("app-namespaces[%d]", i));
        }
        namespaces.add(getProperty(PROPERTY_NAMESPACE, DEFAULT_NAMESPACE));
        return namespaces;
    }

}
=======
/**
 * ContainerProxy
 *
 * Copyright (C) 2016-2023 Open Analytics
 *
 * ===========================================================================
 *
 * This program is free software: you can redistribute it and/or modify
 * it under the terms of the Apache License as published by
 * The Apache Software Foundation, either version 2 of the License, or
 * (at your option) any later version.
 *
 * This program is distributed in the hope that it will be useful,
 * but WITHOUT ANY WARRANTY; without even the implied warranty of
 * MERCHANTABILITY or FITNESS FOR A PARTICULAR PURPOSE.  See the
 * Apache License for more details.
 *
 * You should have received a copy of the Apache License
 * along with this program.  If not, see <http://www.apache.org/licenses/>
 */
package eu.openanalytics.containerproxy.backend.kubernetes;

import com.fasterxml.jackson.core.JsonProcessingException;
import com.fasterxml.jackson.databind.ObjectMapper;
import com.fasterxml.jackson.dataformat.yaml.YAMLFactory;
import com.fasterxml.jackson.datatype.jsr353.JSR353Module;
import com.google.common.base.Splitter;
import eu.openanalytics.containerproxy.ContainerFailedToStartException;
import eu.openanalytics.containerproxy.ContainerProxyException;
import eu.openanalytics.containerproxy.backend.AbstractContainerBackend;
import eu.openanalytics.containerproxy.model.runtime.Container;
import eu.openanalytics.containerproxy.model.runtime.ExistingContainerInfo;
import eu.openanalytics.containerproxy.model.runtime.PortMappings;
import eu.openanalytics.containerproxy.model.runtime.Proxy;
import eu.openanalytics.containerproxy.model.runtime.ProxyStartupLog;
import eu.openanalytics.containerproxy.model.runtime.runtimevalues.BackendContainerNameKey;
import eu.openanalytics.containerproxy.model.runtime.runtimevalues.ContainerImageKey;
import eu.openanalytics.containerproxy.model.runtime.runtimevalues.InstanceIdKey;
import eu.openanalytics.containerproxy.model.runtime.runtimevalues.ProxiedAppKey;
import eu.openanalytics.containerproxy.model.runtime.runtimevalues.RuntimeValue;
import eu.openanalytics.containerproxy.model.runtime.runtimevalues.RuntimeValueKey;
import eu.openanalytics.containerproxy.model.runtime.runtimevalues.RuntimeValueKeyRegistry;
import eu.openanalytics.containerproxy.model.spec.ContainerSpec;
import eu.openanalytics.containerproxy.model.spec.ProxySpec;
import eu.openanalytics.containerproxy.util.EnvironmentUtils;
import eu.openanalytics.containerproxy.util.Retrying;
import io.fabric8.kubernetes.api.model.ContainerBuilder;
import io.fabric8.kubernetes.api.model.ContainerPort;
import io.fabric8.kubernetes.api.model.ContainerPortBuilder;
import io.fabric8.kubernetes.api.model.EnvVar;
import io.fabric8.kubernetes.api.model.EnvVarSourceBuilder;
import io.fabric8.kubernetes.api.model.Event;
import io.fabric8.kubernetes.api.model.GenericKubernetesResource;
import io.fabric8.kubernetes.api.model.GenericKubernetesResourceList;
import io.fabric8.kubernetes.api.model.LocalObjectReference;
import io.fabric8.kubernetes.api.model.ObjectMetaBuilder;
import io.fabric8.kubernetes.api.model.ObjectReferenceBuilder;
import io.fabric8.kubernetes.api.model.Pod;
import io.fabric8.kubernetes.api.model.PodBuilder;
import io.fabric8.kubernetes.api.model.PodSpec;
import io.fabric8.kubernetes.api.model.Quantity;
import io.fabric8.kubernetes.api.model.ResourceRequirementsBuilder;
import io.fabric8.kubernetes.api.model.SecretKeySelectorBuilder;
import io.fabric8.kubernetes.api.model.SecurityContext;
import io.fabric8.kubernetes.api.model.SecurityContextBuilder;
import io.fabric8.kubernetes.api.model.Service;
import io.fabric8.kubernetes.api.model.ServiceBuilder;
import io.fabric8.kubernetes.api.model.ServicePort;
import io.fabric8.kubernetes.api.model.ServicePortBuilder;
import io.fabric8.kubernetes.api.model.Volume;
import io.fabric8.kubernetes.api.model.VolumeBuilder;
import io.fabric8.kubernetes.api.model.VolumeMount;
import io.fabric8.kubernetes.api.model.VolumeMountBuilder;
import io.fabric8.kubernetes.client.ConfigBuilder;
import io.fabric8.kubernetes.client.DefaultKubernetesClient;
import io.fabric8.kubernetes.client.KubernetesClient;
import io.fabric8.kubernetes.client.KubernetesClientException;
import io.fabric8.kubernetes.client.dsl.LogWatch;
import io.fabric8.kubernetes.client.dsl.NonNamespaceOperation;
import io.fabric8.kubernetes.client.dsl.Resource;
import io.fabric8.kubernetes.client.dsl.base.PatchContext;
import io.fabric8.kubernetes.client.dsl.base.PatchType;
import io.fabric8.kubernetes.client.readiness.Readiness;
import io.fabric8.kubernetes.client.utils.Serialization;
import org.apache.commons.io.IOUtils;
import org.apache.commons.lang.StringUtils;
import org.springframework.data.util.Pair;
import org.springframework.security.core.Authentication;

import javax.inject.Inject;
import javax.json.JsonPatch;
import java.io.ByteArrayInputStream;
import java.io.IOException;
import java.io.OutputStream;
import java.net.URI;
import java.nio.channels.ClosedChannelException;
import java.nio.file.Files;
import java.nio.file.Path;
import java.nio.file.Paths;
import java.time.LocalDateTime;
import java.time.ZonedDateTime;
import java.util.ArrayList;
import java.util.Arrays;
import java.util.Collections;
import java.util.HashMap;
import java.util.List;
import java.util.Map;
import java.util.Optional;
import java.util.UUID;
import java.util.function.BiConsumer;
import java.util.stream.Collectors;
import java.util.stream.Stream;

import static eu.openanalytics.containerproxy.backend.kubernetes.PodPatcher.DEBUG_PROPERTY;

public class KubernetesBackend extends AbstractContainerBackend {

	private static final String PROPERTY_PREFIX = "proxy.kubernetes.";

	private static final String PROPERTY_NAMESPACE = "namespace";
	private static final String PROPERTY_API_VERSION = "api-version";
	private static final String PROPERTY_IMG_PULL_POLICY = "image-pull-policy";
	private static final String PROPERTY_IMG_PULL_SECRETS = "image-pull-secrets";
	private static final String PROPERTY_IMG_PULL_SECRET = "image-pull-secret";
	private static final String PROPERTY_NODE_SELECTOR = "node-selector";

	private static final String DEFAULT_NAMESPACE = "default";
	private static final String DEFAULT_API_VERSION = "v1";

	private static final String SECRET_KEY_REF = "secretKeyRef";

	private static final String ANNOTATION_MANIFEST_POLICY = "openanalytics.eu/sp-additional-manifest-policy";

	@Inject
	private PodPatcher podPatcher;

	private KubernetesClient kubeClient;

	private KubernetesManifestsRemover kubernetesManifestsRemover;

	private Boolean logManifests;

	private final ObjectMapper writer = new ObjectMapper(new YAMLFactory());

    private int totalWaitMs;

    private List<String> appNamespaces;
    private String nodeSelectorString;
    private String kubeNamespace;
    private String apiVersion;
    private String imagePullPolicy;
    private List<LocalObjectReference> imagePullSecrets = new ArrayList<>();
    private String targetProtocol;

    @Override
	public void initialize() throws ContainerProxyException {
		ConfigBuilder configBuilder = new ConfigBuilder();

		String masterUrl = getProperty(PROPERTY_URL);
		if (masterUrl != null) configBuilder.withMasterUrl(masterUrl);

		String certPath = getProperty(PROPERTY_CERT_PATH);
		if (certPath != null && Files.isDirectory(Paths.get(certPath))) {
			Path certFilePath = Paths.get(certPath, "ca.pem");
			if (Files.exists(certFilePath)) configBuilder.withCaCertFile(certFilePath.toString());
			certFilePath = Paths.get(certPath, "cert.pem");
			if (Files.exists(certFilePath)) configBuilder.withClientCertFile(certFilePath.toString());
			certFilePath = Paths.get(certPath, "key.pem");
			if (Files.exists(certFilePath)) configBuilder.withClientKeyFile(certFilePath.toString());
		}
        initialize(new DefaultKubernetesClient(configBuilder.build()));
	}

	public void initialize(KubernetesClient client) {
		super.initialize();
		kubeClient = client;
        kubeNamespace = getProperty(PROPERTY_NAMESPACE, DEFAULT_NAMESPACE);
        appNamespaces = EnvironmentUtils.readList(environment, "app-namespaces");
        if (appNamespaces == null) {
            appNamespaces = new ArrayList<>();
        }
        appNamespaces.add(kubeNamespace);
		logManifests = environment.getProperty(DEBUG_PROPERTY, Boolean.class, false);
        totalWaitMs = environment.getProperty("proxy.kubernetes.pod-wait-time", Integer.class, 60000);
        nodeSelectorString = getProperty(PROPERTY_NODE_SELECTOR);
        apiVersion = getProperty(PROPERTY_API_VERSION, DEFAULT_API_VERSION);
        imagePullPolicy = getProperty(PROPERTY_IMG_PULL_POLICY);

        String imagePullSecret = getProperty(PROPERTY_IMG_PULL_SECRET);
        if (imagePullSecret == null) {
            String imagePullSecretArray = getProperty(PROPERTY_IMG_PULL_SECRETS);
            if (imagePullSecretArray != null) {
                imagePullSecrets = Arrays.stream(imagePullSecretArray.split(",")).map(LocalObjectReference::new).collect(Collectors.toList());
            }
        } else {
            imagePullSecrets.add(new LocalObjectReference(imagePullSecret));
        }
        targetProtocol = getProperty(PROPERTY_CONTAINER_PROTOCOL, DEFAULT_TARGET_PROTOCOL);
        kubernetesManifestsRemover = new KubernetesManifestsRemover(kubeClient, appNamespaces, identifierService);
    }

	@Override
	protected Container startContainer(Authentication user, Container initialContainer, ContainerSpec spec, Proxy proxy, ProxySpec proxySpec, ProxyStartupLog.ProxyStartupLogBuilder proxyStartupLogBuilder) throws ContainerFailedToStartException {
		Container.ContainerBuilder rContainerBuilder = initialContainer.toBuilder();
		String containerId = UUID.randomUUID().toString();
		rContainerBuilder.id(containerId);

		KubernetesSpecExtension specExtension = proxySpec.getSpecExtension(KubernetesSpecExtension.class);
		try {

			List<String> volumeStrings = spec.getVolumes().getValueOrDefault(Collections.emptyList());
			List<Volume> volumes = new ArrayList<>();
			VolumeMount[] volumeMounts = new VolumeMount[volumeStrings.size()];
			for (int i = 0; i < volumeStrings.size(); i++) {
				String[] volume = volumeStrings.get(i).split(":");
				String hostSource = volume[0];
				String containerDest = volume[1];
				String name = "shinyproxy-volume-" + i;
				volumes.add(new VolumeBuilder()
						.withNewHostPath(hostSource, "")
						.withName(name)
						.build());
				volumeMounts[i] = new VolumeMountBuilder()
						.withMountPath(containerDest)
						.withName(name)
						.build();
			}

			List<EnvVar> envVars = new ArrayList<>();
			for (Map.Entry<String, String> envVar : buildEnv(user, spec, proxy).entrySet()) {
				if (envVar.getValue().toLowerCase().startsWith(SECRET_KEY_REF.toLowerCase())) {
					String[] ref = envVar.getValue().split(":");
					if (ref.length != 3) {
						slog.warn( proxy, String.format("Invalid secret key reference: %s=%s. Expected format: '%s:<name>:<key>'", envVar.getKey(), envVar.getValue(), SECRET_KEY_REF));
						continue;
					}
					envVars.add(new EnvVar(envVar.getKey(), null, new EnvVarSourceBuilder()
							.withSecretKeyRef(new SecretKeySelectorBuilder()
									.withName(ref[1])
									.withKey(ref[2])
									.build())
							.build()));
				} else {
					envVars.add(new EnvVar(envVar.getKey(), envVar.getValue(), null));
				}
			}

			SecurityContext security = new SecurityContextBuilder()
					.withPrivileged(isPrivileged() || spec.isPrivileged())
					.build();

			ResourceRequirementsBuilder resourceRequirementsBuilder = new ResourceRequirementsBuilder();
			resourceRequirementsBuilder.addToRequests("cpu", spec.getCpuRequest().mapOrNull(Quantity::new));
			resourceRequirementsBuilder.addToLimits("cpu", spec.getCpuLimit().mapOrNull(Quantity::new));
			resourceRequirementsBuilder.addToRequests("memory", spec.getMemoryRequest().mapOrNull(Quantity::new));
			resourceRequirementsBuilder.addToLimits("memory", spec.getMemoryLimit().mapOrNull(Quantity::new));

			List<ContainerPort> containerPorts = spec.getPortMapping().stream()
					.map(p -> new ContainerPortBuilder().withContainerPort(p.getPort()).build())
					.collect(Collectors.toList());

			ContainerBuilder containerBuilder = new ContainerBuilder()
					.withImage(spec.getImage().getValue())
					.withCommand(spec.getCmd().getValueOrNull())
					.withName("sp-container-" + containerId)
					.withPorts(containerPorts)
					.withVolumeMounts(volumeMounts)
					.withSecurityContext(security)
					.withResources(resourceRequirementsBuilder.build())
					.withEnv(envVars);

			if (imagePullPolicy != null) containerBuilder.withImagePullPolicy(imagePullPolicy);

			Map<String, String> serviceLabels = new HashMap<>();
			Map<String, String> podLabels = new HashMap<>();
			podLabels.put("app", containerId);

			ObjectMetaBuilder objectMetaBuilder = new ObjectMetaBuilder()
					.withNamespace(kubeNamespace)
					.withName("sp-pod-" + containerId);

			Stream.concat(
					proxy.getRuntimeValues().values().stream(),
					initialContainer.getRuntimeValues().values().stream()
			).forEach(runtimeValue -> {
				if (runtimeValue.getKey().getIncludeAsLabel()) {
					podLabels.put(runtimeValue.getKey().getKeyAsLabel(), runtimeValue.toString());
					serviceLabels.put(runtimeValue.getKey().getKeyAsLabel(), runtimeValue.toString());
				}
				if (runtimeValue.getKey().getIncludeAsAnnotation()) {
					objectMetaBuilder.addToAnnotations(runtimeValue.getKey().getKeyAsLabel(), runtimeValue.toString());
				}
			});

			if (spec.getLabels().isPresent()) {
				podLabels.putAll(spec.getLabels().getValue());
			}

			objectMetaBuilder.addToLabels(podLabels);

			PodBuilder podBuilder = new PodBuilder()
					.withApiVersion(apiVersion)
					.withKind("Pod")
					.withMetadata(objectMetaBuilder.build());

			PodSpec podSpec = new PodSpec();
			podSpec.setContainers(Collections.singletonList(containerBuilder.build()));
			podSpec.setVolumes(volumes);
			podSpec.setImagePullSecrets(imagePullSecrets);

			if (nodeSelectorString != null) {
				podSpec.setNodeSelector(Splitter.on(",").withKeyValueSeparator("=").split(nodeSelectorString));
			}

			JsonPatch patch = readPatchFromSpec(specExtension);

			Pod startupPod = podBuilder.withSpec(podSpec).build();
			Pod patchedPod = podPatcher.patchWithDebug(proxy, startupPod, patch);
			final String effectiveKubeNamespace = patchedPod.getMetadata().getNamespace(); // use the namespace of the patched Pod, in case the patch changes the namespace.
			// set the BackendContainerName now, so that the pod can be deleted in case other steps of this function fails
			rContainerBuilder.addRuntimeValue(new RuntimeValue(BackendContainerNameKey.inst, effectiveKubeNamespace + "/" + patchedPod.getMetadata().getName()), false);

			// create additional manifests -> use the effective (i.e. patched) namespace if no namespace is provided
			createAdditionalManifests(proxy, specExtension, effectiveKubeNamespace);

			// tell the status service we are starting the pod/container
			proxyStartupLogBuilder.startingContainer(initialContainer.getIndex());

			// create and start the pod
			Pod startedPod = kubeClient.pods().inNamespace(effectiveKubeNamespace).create(patchedPod);

			boolean podReady = Retrying.retry((currentAttempt, maxAttempts) -> {
				if (!Readiness.getInstance().isReady(kubeClient.resource(startedPod).fromServer().get())) {
					if (currentAttempt > 10 && log != null) {
						slog.info(proxy, String.format("Container not ready yet, trying again (%d/%d)", currentAttempt, maxAttempts));
					}
					return false;
				}
				return true;
			}, totalWaitMs);

			if (!podReady) {
				// check a final time whether the pod is ready
				if (!Readiness.getInstance().isReady(kubeClient.resource(startedPod).fromServer().get())) {
					logKubernetesWarnings(proxy, startedPod);
					throw new ContainerFailedToStartException("Container did not become ready in time", null, rContainerBuilder.build());
				}
			}

			proxyStartupLogBuilder.containerStarted(initialContainer.getIndex());
			Pod pod = kubeClient.resource(startedPod).fromServer().get();

			parseKubernetesEvents(spec.getIndex(), pod, proxyStartupLogBuilder);

			Service service = null;
			Map<Integer, Integer> portBindings = new HashMap<>();
			if (isUseInternalNetwork()) {
				// If SP runs inside the cluster, it can access pods directly and doesn't need any port publishing service.
			} else {
				List<ServicePort> servicePorts = spec.getPortMapping().stream()
						.map(p -> new ServicePortBuilder().withPort(p.getPort()).build())
						.collect(Collectors.toList());

				Service startupService = kubeClient.services().inNamespace(effectiveKubeNamespace)
						.create(new ServiceBuilder()
								.withApiVersion(apiVersion)
								.withKind("Service")
								.withNewMetadata()
								.withName("sp-service-" + containerId)
								.withLabels(serviceLabels)
								.endMetadata()
								.withNewSpec()
								.addToSelector("app", containerId)
								.withType("NodePort")
								.withPorts(servicePorts)
								.endSpec()
								.build());

				// Workaround: waitUntilReady appears to be buggy.
				Retrying.retry((currentAttempt, maxAttempts) -> isServiceReady(kubeClient.resource(startupService).fromServer().get()), 60_000);

				service = kubeClient.resource(startupService).fromServer().get();
				portBindings = service.getSpec().getPorts().stream()
						.collect(Collectors.toMap(ServicePort::getPort, ServicePort::getNodePort));
			}

			return setupPortMappingExistingProxy(proxy, rContainerBuilder.build(), portBindings);
		} catch (ContainerFailedToStartException t) {
			throw t;
		} catch (Throwable throwable) {
			throw new ContainerFailedToStartException("Kubernetes container failed to start", throwable, rContainerBuilder.build());
		}
	}

	private void logKubernetesWarnings(Proxy proxy, Pod pod) {
		List<Event> events;
		try {
			events = kubeClient.v1().events().withInvolvedObject(new ObjectReferenceBuilder()
					.withKind("Pod")
					.withName(pod.getMetadata().getName())
					.withNamespace(pod.getMetadata().getNamespace())
					.build()).list().getItems();
		} catch (KubernetesClientException ex) {
			if (ex.getCode() == 403) {
				log.warn("Cannot parse events of pod because of insufficient permissions. Give the ShinyProxy ServiceAccount permission to get events of pods in order to show Kubernetes warnings in ShinyProxy logs.");
				return;
			}
			throw ex;
		}
		for (Event event : events) {
			if (event.getType().equals("Warning")) {
				slog.warn(proxy, "Kubernetes warning: " +  event.getMessage());
			}
		}
	}

	private LocalDateTime getEventTime(Event event) {
		if (event.getEventTime() != null && event.getEventTime().getTime() != null) {
			return ZonedDateTime.parse(event.getEventTime().getTime()).toLocalDateTime();
		}

		if (event.getFirstTimestamp() != null) {
			return ZonedDateTime.parse(event.getFirstTimestamp()).toLocalDateTime();
		}

		if (event.getLastTimestamp() != null) {
			return ZonedDateTime.parse(event.getLastTimestamp()).toLocalDateTime();
		}

		return null;
	}

	private void parseKubernetesEvents(int containerIdx, Pod pod, ProxyStartupLog.ProxyStartupLogBuilder proxyStartupLogBuilder) {
		List<Event> events;
		try {
            events = kubeClient.v1().events().inNamespace(pod.getMetadata().getNamespace())
                .withInvolvedObject(new ObjectReferenceBuilder()
                    .withKind("Pod")
                    .withName(pod.getMetadata().getName())
                    .withNamespace(pod.getMetadata().getNamespace())
                    .build()).list().getItems();
		} catch (KubernetesClientException ex) {
			if (ex.getCode() == 403) {
				log.warn("Cannot parse events of pod because of insufficient permissions. If fine-grained statistics are desired, give the ShinyProxy ServiceAccount permission to events of pods.");
				return;
			}
			throw ex;
		}

		LocalDateTime pullingTime = null;
		LocalDateTime pulledTime = null;
		LocalDateTime scheduledTime = null;

		for (Event event : events) {
			if (event.getCount() != null && event.getCount() >  1) {
				// ignore events which happened multiple time as we are unable to properly process them
				continue;
			}
			if (event.getReason().equalsIgnoreCase("Pulling")) {
				pullingTime = getEventTime(event);
			} else if (event.getReason().equalsIgnoreCase("Pulled")) {
				pulledTime = getEventTime(event);
			} else if (event.getReason().equalsIgnoreCase("Scheduled")) {
				scheduledTime = getEventTime(event);
			}
		}

		if (pullingTime != null && pulledTime != null) {
			proxyStartupLogBuilder.imagePulled(containerIdx, pullingTime, pulledTime);
		}

		if (scheduledTime != null) {
			LocalDateTime start = ZonedDateTime.parse(pod.getMetadata().getCreationTimestamp()).toLocalDateTime();
			proxyStartupLogBuilder.containerScheduled(containerIdx, start, scheduledTime);
		}
	}

	private JsonPatch readPatchFromSpec(KubernetesSpecExtension specExtension) throws JsonProcessingException {
		String patchAsString = specExtension.getKubernetesPodPatches();
		if (patchAsString == null || StringUtils.isBlank(patchAsString)) {
			return null;
		}

		ObjectMapper yamlReader = new ObjectMapper(new YAMLFactory());
		yamlReader.registerModule(new JSR353Module());
		return yamlReader.readValue(patchAsString, JsonPatch.class);
	}

	/**
	 * Creates the extra manifests/resources defined in the ProxySpec.
	 *
	 * The resource will only be created if it does not already exist.
	 */
	private void createAdditionalManifests(Proxy proxy, KubernetesSpecExtension specExtension, String namespace) throws JsonProcessingException {
		for (GenericKubernetesResource fullObject: parseAdditionalManifests(proxy, namespace, specExtension.getKubernetesAdditionalManifests(), false)) {
			applyAdditionalManifest(proxy, fullObject);
		}
		for (GenericKubernetesResource fullObject: parseAdditionalManifests(proxy, namespace, specExtension.getKubernetesAdditionalPersistentManifests(), true)) {
			applyAdditionalManifest(proxy, fullObject);
		}
	}

	private void applyAdditionalManifest(Proxy proxy, GenericKubernetesResource resource) {
		NonNamespaceOperation<GenericKubernetesResource, GenericKubernetesResourceList, Resource<GenericKubernetesResource>> client
				= kubeClient.genericKubernetesResources(resource.getApiVersion(), resource.getKind()).inNamespace(resource.getMetadata().getNamespace());
		String policy;
		if (resource.getMetadata().getAnnotations() != null) {
			policy = resource.getMetadata().getAnnotations().getOrDefault(ANNOTATION_MANIFEST_POLICY, "CreateOnce");
		} else {
			policy = "CreateOnce";
		}
		if (policy.equalsIgnoreCase("CreateOnce")) {
			if (kubeClient.resource(resource).fromServer().get() == null) {
				client.resource(resource).create();
			}
		} else if (policy.equalsIgnoreCase("Patch")) {
			if (kubeClient.resource(resource).fromServer().get() == null) {
				client.resource(resource).create();
			} else {
				client.withName(resource.getMetadata().getName()).patch(PatchContext.of(PatchType.JSON_MERGE), resource);
			}
		} else if (policy.equalsIgnoreCase("Delete")) {
			if (kubeClient.resource(resource).fromServer().get() != null) {
				kubeClient.resource(resource).withGracePeriod(0).delete();
			}
		} else if (policy.equalsIgnoreCase("Replace")) {
			if (kubeClient.resource(resource).fromServer().get() != null) {
				kubeClient.resource(resource).withGracePeriod(0).delete();
			}
			client.resource(resource).create();
		} else {
			slog.warn(proxy, String.format("Unknown manifest-policy: %s", policy));
		}
	}

	/**
	 * Converts the additional manifests of the spec into HasMetadata objects.
	 * When the resource has no namespace definition, the provided namespace
	 * parameter will be used.
	 */
	private List<GenericKubernetesResource> parseAdditionalManifests(Proxy proxy, String namespace, List<String> manifests, Boolean persistent) throws JsonProcessingException {
		ArrayList<GenericKubernetesResource> result = new ArrayList<>();
		for (String manifest : manifests) {
			GenericKubernetesResource object = Serialization.yamlMapper().readValue(manifest, GenericKubernetesResource.class);

			GenericKubernetesResource fullObject = kubeClient
					.genericKubernetesResources(object.getApiVersion(), object.getKind())
					.load(new ByteArrayInputStream(manifest.getBytes())).get();
			
			if (object.getMetadata().getNamespace() == null) {
				// the load method (in some cases) automatically sets a namespace when no namespace is provided
				// therefore we overwrite this namespace with the namespace of the pod.
				fullObject.getMetadata().setNamespace(namespace);
			}
			if (fullObject.getMetadata().getLabels() == null) {
				fullObject.getMetadata().setLabels(new HashMap<>());
			}
			fullObject.getMetadata().getLabels().put("openanalytics.eu/sp-additional-manifest", "true");
			fullObject.getMetadata().getLabels().put("openanalytics.eu/sp-persistent-manifest", persistent.toString());
			fullObject.getMetadata().getLabels().put("openanalytics.eu/sp-manifest-id", kubernetesManifestsRemover.getManifestId(proxy.getSpecId(), proxy.getUserId()));

			if (logManifests) {
				slog.info(proxy, "Creating additional manifest: \n" + writer.writeValueAsString(fullObject));
			}

			result.add(fullObject);
		}
		return result;
	}

	private boolean isServiceReady(Service service) {
		if (service == null) {
			return false;
		}
		if (service.getStatus() == null) {
			return false;
		}
		if (service.getStatus().getLoadBalancer() == null) {
			return false;
		}

		return true;
	}

	protected URI calculateTarget(Container container, PortMappings.PortMappingEntry portMapping, Integer servicePort) throws Exception {
		String targetHostName;
		int targetPort;

		Pod pod = getPod(container).orElseThrow(() -> new ContainerFailedToStartException("Pod not found while calculating target", null, container));

		if (isUseInternalNetwork()) {
			targetHostName = pod.getStatus().getPodIP();
			targetPort = portMapping.getPort();
		} else {
			targetHostName = pod.getStatus().getHostIP();
			targetPort = servicePort;
		}

		return new URI(String.format("%s://%s:%s%s", targetProtocol, targetHostName, targetPort, portMapping.getTargetPath()));
	}

	@Override
	protected void doStopProxy(Proxy proxy) throws Exception {
		for (Container container: proxy.getContainers()) {
			Optional<Pair<String, String>> podInfo = getPodInfo(container);
			if (!podInfo.isPresent()) {
				// container was not yet fully created
				continue;
			}

			// specify gracePeriod 0, this was the default in previous version of the fabric8 k8s client
			kubeClient.pods().inNamespace(podInfo.get().getFirst()).withName(podInfo.get().getSecond()).withGracePeriod(0).delete();

			if (!isUseInternalNetwork()) {
				// delete service when not using internal network
				Service service = kubeClient.services().inNamespace(podInfo.get().getFirst()).withName(getServiceName(container)).get();
				if (service != null) {
					kubeClient.resource(service).withGracePeriod(0).delete();
				}
			}
			
			// delete additional manifests
			kubernetesManifestsRemover.deleteAdditionalManifests(proxy.getSpecId(), proxy.getUserId());
		}
	}

	@Override
	public BiConsumer<OutputStream, OutputStream> getOutputAttacher(Proxy proxy) {
		if (proxy.getContainers().isEmpty()) return null;
		return (stdOut, stdErr) -> {
			LogWatch watcher = null;
			try {
				Container container = proxy.getContainers().get(0);
				Optional<Pair<String, String>> pod = getPodInfo(container);
				if (pod.isPresent()) {
						watcher = kubeClient.pods().inNamespace(pod.get().getFirst()).withName(pod.get().getSecond()).watchLog();
						IOUtils.copy(watcher.getOutput(), stdOut);
				} else {
					slog.warn(proxy, "Error while attaching to container output: pod info not found");
				}
			} catch (ClosedChannelException ignored) {
			} catch (IOException e) {
				slog.error(proxy, e, "Error while attaching to container output");
			} finally {
				if (watcher != null) {
					watcher.close();
				}
			}
		};
	}

	@Override
	protected String getPropertyPrefix() {
		return PROPERTY_PREFIX;
	}

	@Override
	public List<ExistingContainerInfo> scanExistingContainers() {
		log.debug("Looking for existing pods in namespaces {}", appNamespaces);

		ArrayList<ExistingContainerInfo> containers = new ArrayList<>();

		for (String namespace : appNamespaces) {
            List<Pod> pods = kubeClient.pods().inNamespace(namespace)
					.withLabel(ProxiedAppKey.inst.getKeyAsLabel(), "true")
					.list().getItems();

			for (Pod pod : pods) {
				Map<String, String> labels = pod.getMetadata().getLabels();
				Map<String, String> annotations = pod.getMetadata().getAnnotations();

				if (labels == null) {
				    continue;
				}

				String containerId = labels.get("app");
				if (containerId == null) {
					continue; // this isn't a container created by us
				}

				Map<RuntimeValueKey<?>, RuntimeValue> runtimeValues = parseLabelsAndAnnotationsAsRuntimeValues(containerId, labels, annotations);
				if (runtimeValues == null) {
					continue;
				}
				runtimeValues.put(ContainerImageKey.inst, new RuntimeValue(ContainerImageKey.inst, pod.getSpec().getContainers().get(0).getImage()));
				runtimeValues.put(BackendContainerNameKey.inst, new RuntimeValue(BackendContainerNameKey.inst, pod.getMetadata().getNamespace() + "/" + pod.getMetadata().getName()));

				String containerInstanceId = runtimeValues.get(InstanceIdKey.inst).getObject();
				if (!appRecoveryService.canRecoverProxy(containerInstanceId)) {
					log.warn("Ignoring container {} because instanceId {} is not correct", containerId, containerInstanceId);
					continue;
				}

				Map<Integer, Integer> portBindings = new HashMap<>();
				if (!isUseInternalNetwork()) {
					Service service = kubeClient.services().inNamespace(namespace).withName("sp-service-" + containerId).get();
					if (service == null) {
						log.warn("Ignoring container {} because it has no associated service", containerId);
						continue;
					}
					portBindings = service.getSpec().getPorts().stream()
							.collect(Collectors.toMap(ServicePort::getPort, ServicePort::getNodePort));
				}

				containers.add(new ExistingContainerInfo(containerId, runtimeValues,
						pod.getSpec().getContainers().get(0).getImage(),  portBindings));
			}
		}

		return containers;
	}

	private Map<RuntimeValueKey<?>, RuntimeValue> parseLabelsAndAnnotationsAsRuntimeValues(String containerId,
																						Map<String, String> labels,
																						Map<String, String> annotations) {
		Map<RuntimeValueKey<?>, RuntimeValue> runtimeValues = new HashMap<>();

		for (RuntimeValueKey<?> key : RuntimeValueKeyRegistry.getRuntimeValueKeys()) {
			if (key.getIncludeAsLabel()) {
				String value = labels.get(key.getKeyAsLabel());
				if (value != null) {
					runtimeValues.put(key, new RuntimeValue(key, key.deserializeFromString(value)));
				}
			} else if (key.getIncludeAsAnnotation() && annotations != null) {
				String value = annotations.get(key.getKeyAsLabel());
				if (value != null) {
					runtimeValues.put(key, new RuntimeValue(key, key.deserializeFromString(value)));
				}
			} else if (key.isRequired()) {
				// value is null but is required
				log.warn("Ignoring container {} because no label or annotation named {} is found", containerId, key.getKeyAsLabel());
				return null;
			}
		}

		return runtimeValues;
	}

	private Optional<Pair<String, String>> getPodInfo(Container container) {
		String podId = container.getRuntimeObjectOrNull(BackendContainerNameKey.inst);
		if (podId == null) {
			return Optional.empty();
		}
		String[] tmp = podId.split("/");
		return Optional.of(Pair.of(tmp[0], tmp[1]));
	}

	private String getServiceName(Container container) {
		return "sp-service-" + container.getId();
	}

	private Optional<Pod> getPod(Container container) {
		return getPodInfo(container).flatMap(this::getPod);
	}

	private Optional<Pod> getPod(Pair<String, String> podInfo) {
		return Optional.ofNullable(kubeClient.pods().inNamespace(podInfo.getFirst()).withName(podInfo.getSecond()).get());
	}

}
>>>>>>> 789defea
<|MERGE_RESOLUTION|>--- conflicted
+++ resolved
@@ -1,4 +1,3 @@
-<<<<<<< HEAD
 /**
  * ContainerProxy
  *
@@ -27,772 +26,6 @@
 import com.fasterxml.jackson.datatype.jsr353.JSR353Module;
 import com.google.common.base.Splitter;
 import eu.openanalytics.containerproxy.ContainerFailedToStartException;
-import eu.openanalytics.containerproxy.backend.AbstractContainerBackend;
-import eu.openanalytics.containerproxy.model.runtime.Container;
-import eu.openanalytics.containerproxy.model.runtime.ExistingContainerInfo;
-import eu.openanalytics.containerproxy.model.runtime.PortMappings;
-import eu.openanalytics.containerproxy.model.runtime.Proxy;
-import eu.openanalytics.containerproxy.model.runtime.ProxyStartupLog;
-import eu.openanalytics.containerproxy.model.runtime.runtimevalues.BackendContainerNameKey;
-import eu.openanalytics.containerproxy.model.runtime.runtimevalues.ContainerImageKey;
-import eu.openanalytics.containerproxy.model.runtime.runtimevalues.InstanceIdKey;
-import eu.openanalytics.containerproxy.model.runtime.runtimevalues.ProxiedAppKey;
-import eu.openanalytics.containerproxy.model.runtime.runtimevalues.RuntimeValue;
-import eu.openanalytics.containerproxy.model.runtime.runtimevalues.RuntimeValueKey;
-import eu.openanalytics.containerproxy.model.runtime.runtimevalues.RuntimeValueKeyRegistry;
-import eu.openanalytics.containerproxy.model.spec.ContainerSpec;
-import eu.openanalytics.containerproxy.model.spec.ProxySpec;
-import eu.openanalytics.containerproxy.util.Retrying;
-import io.fabric8.kubernetes.api.model.ContainerBuilder;
-import io.fabric8.kubernetes.api.model.ContainerPort;
-import io.fabric8.kubernetes.api.model.ContainerPortBuilder;
-import io.fabric8.kubernetes.api.model.EnvVar;
-import io.fabric8.kubernetes.api.model.EnvVarSourceBuilder;
-import io.fabric8.kubernetes.api.model.Event;
-import io.fabric8.kubernetes.api.model.GenericKubernetesResource;
-import io.fabric8.kubernetes.api.model.GenericKubernetesResourceList;
-import io.fabric8.kubernetes.api.model.LocalObjectReference;
-import io.fabric8.kubernetes.api.model.ObjectMetaBuilder;
-import io.fabric8.kubernetes.api.model.ObjectReferenceBuilder;
-import io.fabric8.kubernetes.api.model.Pod;
-import io.fabric8.kubernetes.api.model.PodBuilder;
-import io.fabric8.kubernetes.api.model.PodSpec;
-import io.fabric8.kubernetes.api.model.Quantity;
-import io.fabric8.kubernetes.api.model.ResourceRequirementsBuilder;
-import io.fabric8.kubernetes.api.model.SecretKeySelectorBuilder;
-import io.fabric8.kubernetes.api.model.SecurityContext;
-import io.fabric8.kubernetes.api.model.SecurityContextBuilder;
-import io.fabric8.kubernetes.api.model.Service;
-import io.fabric8.kubernetes.api.model.ServiceBuilder;
-import io.fabric8.kubernetes.api.model.ServicePort;
-import io.fabric8.kubernetes.api.model.ServicePortBuilder;
-import io.fabric8.kubernetes.api.model.Volume;
-import io.fabric8.kubernetes.api.model.VolumeBuilder;
-import io.fabric8.kubernetes.api.model.VolumeMount;
-import io.fabric8.kubernetes.api.model.VolumeMountBuilder;
-import io.fabric8.kubernetes.client.ConfigBuilder;
-import io.fabric8.kubernetes.client.DefaultKubernetesClient;
-import io.fabric8.kubernetes.client.KubernetesClient;
-import io.fabric8.kubernetes.client.KubernetesClientException;
-import io.fabric8.kubernetes.client.dsl.LogWatch;
-import io.fabric8.kubernetes.client.dsl.NonNamespaceOperation;
-import io.fabric8.kubernetes.client.dsl.Resource;
-import io.fabric8.kubernetes.client.dsl.base.PatchContext;
-import io.fabric8.kubernetes.client.dsl.base.PatchType;
-import io.fabric8.kubernetes.client.readiness.Readiness;
-import io.fabric8.kubernetes.client.utils.Serialization;
-import org.apache.commons.io.IOUtils;
-import org.apache.commons.lang.StringUtils;
-import org.springframework.boot.autoconfigure.condition.ConditionalOnProperty;
-import org.springframework.data.util.Pair;
-import org.springframework.security.core.Authentication;
-import org.springframework.stereotype.Component;
-
-import javax.annotation.PostConstruct;
-import javax.inject.Inject;
-import javax.json.JsonPatch;
-import java.io.ByteArrayInputStream;
-import java.io.IOException;
-import java.io.OutputStream;
-import java.net.URI;
-import java.nio.channels.ClosedChannelException;
-import java.nio.file.Files;
-import java.nio.file.Path;
-import java.nio.file.Paths;
-import java.time.LocalDateTime;
-import java.time.ZonedDateTime;
-import java.util.ArrayList;
-import java.util.Arrays;
-import java.util.Collections;
-import java.util.HashMap;
-import java.util.HashSet;
-import java.util.List;
-import java.util.Map;
-import java.util.Optional;
-import java.util.UUID;
-import java.util.function.BiConsumer;
-import java.util.stream.Collectors;
-import java.util.stream.Stream;
-
-import static eu.openanalytics.containerproxy.backend.kubernetes.PodPatcher.DEBUG_PROPERTY;
-
-@Component
-@ConditionalOnProperty(name = "proxy.container-backend", havingValue = "kubernetes")
-public class KubernetesBackend extends AbstractContainerBackend {
-
-    private static final String PROPERTY_PREFIX = "proxy.kubernetes.";
-
-    private static final String PROPERTY_NAMESPACE = "namespace";
-    private static final String PROPERTY_API_VERSION = "api-version";
-    private static final String PROPERTY_IMG_PULL_POLICY = "image-pull-policy";
-    private static final String PROPERTY_IMG_PULL_SECRETS = "image-pull-secrets";
-    private static final String PROPERTY_IMG_PULL_SECRET = "image-pull-secret";
-    private static final String PROPERTY_NODE_SELECTOR = "node-selector";
-
-    private static final String DEFAULT_NAMESPACE = "default";
-    private static final String DEFAULT_API_VERSION = "v1";
-
-    private static final String SECRET_KEY_REF = "secretKeyRef";
-
-    private static final String ANNOTATION_MANIFEST_POLICY = "openanalytics.eu/sp-additional-manifest-policy";
-    private final ObjectMapper writer = new ObjectMapper(new YAMLFactory());
-    @Inject
-    private PodPatcher podPatcher;
-    private KubernetesClient kubeClient;
-    private KubernetesManifestsRemover kubernetesManifestsRemover;
-    private Boolean logManifests;
-
-    @PostConstruct
-    public void initialize() {
-        super.initialize();
-
-        ConfigBuilder configBuilder = new ConfigBuilder();
-
-        String masterUrl = getProperty(PROPERTY_URL);
-        if (masterUrl != null) configBuilder.withMasterUrl(masterUrl);
-
-        String certPath = getProperty(PROPERTY_CERT_PATH);
-        if (certPath != null && Files.isDirectory(Paths.get(certPath))) {
-            Path certFilePath = Paths.get(certPath, "ca.pem");
-            if (Files.exists(certFilePath)) configBuilder.withCaCertFile(certFilePath.toString());
-            certFilePath = Paths.get(certPath, "cert.pem");
-            if (Files.exists(certFilePath)) configBuilder.withClientCertFile(certFilePath.toString());
-            certFilePath = Paths.get(certPath, "key.pem");
-            if (Files.exists(certFilePath)) configBuilder.withClientKeyFile(certFilePath.toString());
-        }
-
-        kubeClient = new DefaultKubernetesClient(configBuilder.build());
-        kubernetesManifestsRemover = new KubernetesManifestsRemover(kubeClient, getAppNamespaces(), identifierService);
-        logManifests = environment.getProperty(DEBUG_PROPERTY, Boolean.class, false);
-    }
-
-    public void initialize(KubernetesClient client) {
-        super.initialize();
-        kubeClient = client;
-        kubernetesManifestsRemover = new KubernetesManifestsRemover(kubeClient, getAppNamespaces(), identifierService);
-        logManifests = environment.getProperty(DEBUG_PROPERTY, Boolean.class, false);
-    }
-
-    @Override
-    public Proxy startContainer(Authentication user, Container initialContainer, ContainerSpec spec, Proxy proxy, ProxySpec proxySpec, ProxyStartupLog.ProxyStartupLogBuilder proxyStartupLogBuilder) throws ContainerFailedToStartException {
-        Container.ContainerBuilder rContainerBuilder = initialContainer.toBuilder();
-        String containerId = UUID.randomUUID().toString();
-        rContainerBuilder.id(containerId);
-
-        KubernetesSpecExtension specExtension = proxySpec.getSpecExtension(KubernetesSpecExtension.class);
-        try {
-            String kubeNamespace = getProperty(PROPERTY_NAMESPACE, DEFAULT_NAMESPACE);
-            String apiVersion = getProperty(PROPERTY_API_VERSION, DEFAULT_API_VERSION);
-
-            List<String> volumeStrings = spec.getVolumes().getValueOrDefault(Collections.emptyList());
-            List<Volume> volumes = new ArrayList<>();
-            VolumeMount[] volumeMounts = new VolumeMount[volumeStrings.size()];
-            for (int i = 0; i < volumeStrings.size(); i++) {
-                String[] volume = volumeStrings.get(i).split(":");
-                String hostSource = volume[0];
-                String containerDest = volume[1];
-                String name = "shinyproxy-volume-" + i;
-                volumes.add(new VolumeBuilder()
-                        .withNewHostPath(hostSource, "")
-                        .withName(name)
-                        .build());
-                volumeMounts[i] = new VolumeMountBuilder()
-                        .withMountPath(containerDest)
-                        .withName(name)
-                        .build();
-            }
-
-            List<EnvVar> envVars = new ArrayList<>();
-            for (Map.Entry<String, String> envVar : buildEnv(user, spec, proxy).entrySet()) {
-                if (envVar.getValue().toLowerCase().startsWith(SECRET_KEY_REF.toLowerCase())) {
-                    String[] ref = envVar.getValue().split(":");
-                    if (ref.length != 3) {
-                        slog.warn(proxy, String.format("Invalid secret key reference: %s=%s. Expected format: '%s:<name>:<key>'", envVar.getKey(), envVar.getValue(), SECRET_KEY_REF));
-                        continue;
-                    }
-                    envVars.add(new EnvVar(envVar.getKey(), null, new EnvVarSourceBuilder()
-                            .withSecretKeyRef(new SecretKeySelectorBuilder()
-                                    .withName(ref[1])
-                                    .withKey(ref[2])
-                                    .build())
-                            .build()));
-                } else {
-                    envVars.add(new EnvVar(envVar.getKey(), envVar.getValue(), null));
-                }
-            }
-
-            SecurityContext security = new SecurityContextBuilder()
-                    .withPrivileged(isPrivileged() || spec.isPrivileged())
-                    .build();
-
-            ResourceRequirementsBuilder resourceRequirementsBuilder = new ResourceRequirementsBuilder();
-            resourceRequirementsBuilder.addToRequests("cpu", spec.getCpuRequest().mapOrNull(Quantity::new));
-            resourceRequirementsBuilder.addToLimits("cpu", spec.getCpuLimit().mapOrNull(Quantity::new));
-            resourceRequirementsBuilder.addToRequests("memory", spec.getMemoryRequest().mapOrNull(Quantity::new));
-            resourceRequirementsBuilder.addToLimits("memory", spec.getMemoryLimit().mapOrNull(Quantity::new));
-
-            List<ContainerPort> containerPorts = spec.getPortMapping().stream()
-                    .map(p -> new ContainerPortBuilder().withContainerPort(p.getPort()).build())
-                    .toList();
-
-            ContainerBuilder containerBuilder = new ContainerBuilder()
-                    .withImage(spec.getImage().getValue())
-                    .withCommand(spec.getCmd().getValueOrNull())
-                    .withName("sp-container-" + containerId)
-                    .withPorts(containerPorts)
-                    .withVolumeMounts(volumeMounts)
-                    .withSecurityContext(security)
-                    .withResources(resourceRequirementsBuilder.build())
-                    .withEnv(envVars);
-
-            String imagePullPolicy = getProperty(PROPERTY_IMG_PULL_POLICY);
-            if (imagePullPolicy != null) containerBuilder.withImagePullPolicy(imagePullPolicy);
-
-            String[] imagePullSecrets = {};
-            String imagePullSecret = getProperty(PROPERTY_IMG_PULL_SECRET);
-            if (imagePullSecret == null) {
-                String imagePullSecretArray = getProperty(PROPERTY_IMG_PULL_SECRETS);
-                if (imagePullSecretArray != null) imagePullSecrets = imagePullSecretArray.split(",");
-            } else {
-                imagePullSecrets = new String[]{imagePullSecret};
-            }
-
-            Map<String, String> serviceLabels = new HashMap<>();
-            Map<String, String> podLabels = new HashMap<>();
-            podLabels.put("app", containerId);
-
-            ObjectMetaBuilder objectMetaBuilder = new ObjectMetaBuilder()
-                    .withNamespace(kubeNamespace)
-                    .withName("sp-pod-" + containerId);
-
-            Stream.concat(
-                    proxy.getRuntimeValues().values().stream(),
-                    initialContainer.getRuntimeValues().values().stream()
-            ).forEach(runtimeValue -> {
-                if (runtimeValue.getKey().getIncludeAsLabel()) {
-                    podLabels.put(runtimeValue.getKey().getKeyAsLabel(), runtimeValue.toString());
-                    serviceLabels.put(runtimeValue.getKey().getKeyAsLabel(), runtimeValue.toString());
-                }
-                if (runtimeValue.getKey().getIncludeAsAnnotation()) {
-                    objectMetaBuilder.addToAnnotations(runtimeValue.getKey().getKeyAsLabel(), runtimeValue.toString());
-                }
-            });
-
-            if (spec.getLabels().isPresent()) {
-                podLabels.putAll(spec.getLabels().getValue());
-            }
-
-            objectMetaBuilder.addToLabels(podLabels);
-
-            PodBuilder podBuilder = new PodBuilder()
-                    .withApiVersion(apiVersion)
-                    .withKind("Pod")
-                    .withMetadata(objectMetaBuilder.build());
-
-            PodSpec podSpec = new PodSpec();
-            podSpec.setContainers(Collections.singletonList(containerBuilder.build()));
-            podSpec.setVolumes(volumes);
-            podSpec.setImagePullSecrets(Arrays.stream(imagePullSecrets).map(LocalObjectReference::new).toList());
-
-            String nodeSelectorString = getProperty(PROPERTY_NODE_SELECTOR);
-            if (nodeSelectorString != null) {
-                podSpec.setNodeSelector(Splitter.on(",").withKeyValueSeparator("=").split(nodeSelectorString));
-            }
-
-            JsonPatch patch = readPatchFromSpec(specExtension);
-
-            Pod startupPod = podBuilder.withSpec(podSpec).build();
-            Pod patchedPod = podPatcher.patchWithDebug(proxy, startupPod, patch);
-            final String effectiveKubeNamespace = patchedPod.getMetadata().getNamespace(); // use the namespace of the patched Pod, in case the patch changes the namespace.
-            // set the BackendContainerName now, so that the pod can be deleted in case other steps of this function fails
-            rContainerBuilder.addRuntimeValue(new RuntimeValue(BackendContainerNameKey.inst, effectiveKubeNamespace + "/" + patchedPod.getMetadata().getName()), false);
-
-            // create additional manifests -> use the effective (i.e. patched) namespace if no namespace is provided
-            createAdditionalManifests(proxy, specExtension, effectiveKubeNamespace);
-
-            // tell the status service we are starting the pod/container
-            proxyStartupLogBuilder.startingContainer(initialContainer.getIndex());
-
-            // create and start the pod
-            Pod startedPod = kubeClient.pods().inNamespace(effectiveKubeNamespace).create(patchedPod);
-
-            int totalWaitMs = Integer.parseInt(environment.getProperty("proxy.kubernetes.pod-wait-time", "60000"));
-            boolean podReady = Retrying.retry((currentAttempt, maxAttempts) -> {
-                if (!Readiness.getInstance().isReady(kubeClient.resource(startedPod).fromServer().get())) {
-                    if (currentAttempt > 10 && log != null) {
-                        slog.info(proxy, String.format("Container not ready yet, trying again (%d/%d)", currentAttempt, maxAttempts));
-                    }
-                    return false;
-                }
-                return true;
-            }, totalWaitMs);
-
-            if (!podReady) {
-                // check a final time whether the pod is ready
-                if (!Readiness.getInstance().isReady(kubeClient.resource(startedPod).fromServer().get())) {
-                    logKubernetesWarnings(proxy, startedPod);
-                    throw new ContainerFailedToStartException("Container did not become ready in time", null, rContainerBuilder.build());
-                }
-            }
-
-            proxyStartupLogBuilder.containerStarted(initialContainer.getIndex());
-            Pod pod = kubeClient.resource(startedPod).fromServer().get();
-
-            parseKubernetesEvents(spec.getIndex(), pod, proxyStartupLogBuilder);
-
-            Service service = null;
-            Map<Integer, Integer> portBindings = new HashMap<>();
-            if (isUseInternalNetwork()) {
-                // If SP runs inside the cluster, it can access pods directly and doesn't need any port publishing service.
-            } else {
-                List<ServicePort> servicePorts = spec.getPortMapping().stream()
-                        .map(p -> new ServicePortBuilder().withPort(p.getPort()).build())
-                        .toList();
-
-                Service startupService = kubeClient.services().inNamespace(effectiveKubeNamespace)
-                        .create(new ServiceBuilder()
-                                .withApiVersion(apiVersion)
-                                .withKind("Service")
-                                .withNewMetadata()
-                                .withName("sp-service-" + containerId)
-                                .withLabels(serviceLabels)
-                                .endMetadata()
-                                .withNewSpec()
-                                .addToSelector("app", containerId)
-                                .withType("NodePort")
-                                .withPorts(servicePorts)
-                                .endSpec()
-                                .build());
-
-                // Workaround: waitUntilReady appears to be buggy.
-                Retrying.retry((currentAttempt, maxAttempts) -> isServiceReady(kubeClient.resource(startupService).fromServer().get()), 60_000);
-
-                service = kubeClient.resource(startupService).fromServer().get();
-                portBindings = service.getSpec().getPorts().stream()
-                        .collect(Collectors.toMap(ServicePort::getPort, ServicePort::getNodePort));
-            }
-
-            Container rContainer = rContainerBuilder.build();
-            Map<String, URI> targets = setupPortMappingExistingProxy(proxy, rContainer, portBindings);
-            return proxy.toBuilder().addTargets(targets).updateContainer(rContainer).build();
-        } catch (ContainerFailedToStartException t) {
-            throw t;
-        } catch (Throwable throwable) {
-            throw new ContainerFailedToStartException("Kubernetes container failed to start", throwable, rContainerBuilder.build());
-        }
-    }
-
-    private void logKubernetesWarnings(Proxy proxy, Pod pod) {
-        List<Event> events;
-        try {
-            events = kubeClient.v1().events().withInvolvedObject(new ObjectReferenceBuilder()
-                .withKind("Pod")
-                .withName(pod.getMetadata().getName())
-                .withNamespace(pod.getMetadata().getNamespace())
-                .build()).list().getItems();
-        } catch (KubernetesClientException ex) {
-            if (ex.getCode() == 403) {
-                log.warn("Cannot parse events of pod because of insufficient permissions. Give the ShinyProxy ServiceAccount permission to get events of pods in order to show Kubernetes warnings in ShinyProxy logs.");
-                return;
-            }
-            throw ex;
-        }
-        for (Event event : events) {
-            if (event.getType().equals("Warning")) {
-                slog.warn(proxy, "Kubernetes warning: " + event.getMessage());
-            }
-        }
-    }
-
-    private LocalDateTime getEventTime(Event event) {
-        if (event.getEventTime() != null && event.getEventTime().getTime() != null) {
-            return ZonedDateTime.parse(event.getEventTime().getTime()).toLocalDateTime();
-        }
-
-        if (event.getFirstTimestamp() != null) {
-            return ZonedDateTime.parse(event.getFirstTimestamp()).toLocalDateTime();
-        }
-
-        if (event.getLastTimestamp() != null) {
-            return ZonedDateTime.parse(event.getLastTimestamp()).toLocalDateTime();
-        }
-
-        return null;
-    }
-
-    private void parseKubernetesEvents(int containerIdx, Pod pod, ProxyStartupLog.ProxyStartupLogBuilder proxyStartupLogBuilder) {
-        List<Event> events;
-        try {
-            events = kubeClient.v1().events().withInvolvedObject(new ObjectReferenceBuilder()
-                    .withKind("Pod")
-                    .withName(pod.getMetadata().getName())
-                    .withNamespace(pod.getMetadata().getNamespace())
-                    .build()).list().getItems();
-        } catch (KubernetesClientException ex) {
-            if (ex.getCode() == 403) {
-                log.warn("Cannot parse events of pod because of insufficient permissions. If fine-grained statistics are desired, give the ShinyProxy ServiceAccount permission to events of pods.");
-                return;
-            }
-            throw ex;
-        }
-
-        LocalDateTime pullingTime = null;
-        LocalDateTime pulledTime = null;
-        LocalDateTime scheduledTime = null;
-
-        for (Event event : events) {
-            if (event.getCount() != null && event.getCount() > 1) {
-                // ignore events which happened multiple time as we are unable to properly process them
-                continue;
-            }
-            if (event.getReason().equalsIgnoreCase("Pulling")) {
-                pullingTime = getEventTime(event);
-            } else if (event.getReason().equalsIgnoreCase("Pulled")) {
-                pulledTime = getEventTime(event);
-            } else if (event.getReason().equalsIgnoreCase("Scheduled")) {
-                scheduledTime = getEventTime(event);
-            }
-        }
-
-        if (pullingTime != null && pulledTime != null) {
-            proxyStartupLogBuilder.imagePulled(containerIdx, pullingTime, pulledTime);
-        }
-
-        if (scheduledTime != null) {
-            LocalDateTime start = ZonedDateTime.parse(pod.getMetadata().getCreationTimestamp()).toLocalDateTime();
-            proxyStartupLogBuilder.containerScheduled(containerIdx, start, scheduledTime);
-        }
-    }
-
-    private JsonPatch readPatchFromSpec(KubernetesSpecExtension specExtension) throws JsonProcessingException {
-        String patchAsString = specExtension.getKubernetesPodPatches();
-        if (patchAsString == null || StringUtils.isBlank(patchAsString)) {
-            return null;
-        }
-
-        ObjectMapper yamlReader = new ObjectMapper(new YAMLFactory());
-        yamlReader.registerModule(new JSR353Module());
-        return yamlReader.readValue(patchAsString, JsonPatch.class);
-    }
-
-    /**
-     * Creates the extra manifests/resources defined in the ProxySpec.
-     *
-     * The resource will only be created if it does not already exist.
-     */
-    private void createAdditionalManifests(Proxy proxy, KubernetesSpecExtension specExtension, String namespace) throws JsonProcessingException {
-        for (GenericKubernetesResource fullObject : parseAdditionalManifests(proxy, namespace, specExtension.getKubernetesAdditionalManifests(), false)) {
-            applyAdditionalManifest(proxy, fullObject);
-        }
-        for (GenericKubernetesResource fullObject : parseAdditionalManifests(proxy, namespace, specExtension.getKubernetesAdditionalPersistentManifests(), true)) {
-            applyAdditionalManifest(proxy, fullObject);
-        }
-    }
-
-    private void applyAdditionalManifest(Proxy proxy, GenericKubernetesResource resource) {
-        NonNamespaceOperation<GenericKubernetesResource, GenericKubernetesResourceList, Resource<GenericKubernetesResource>> client
-                = kubeClient.genericKubernetesResources(resource.getApiVersion(), resource.getKind()).inNamespace(resource.getMetadata().getNamespace());
-        String policy;
-        if (resource.getMetadata().getAnnotations() != null) {
-            policy = resource.getMetadata().getAnnotations().getOrDefault(ANNOTATION_MANIFEST_POLICY, "CreateOnce");
-        } else {
-            policy = "CreateOnce";
-        }
-        if (policy.equalsIgnoreCase("CreateOnce")) {
-            if (kubeClient.resource(resource).fromServer().get() == null) {
-                client.resource(resource).create();
-            }
-        } else if (policy.equalsIgnoreCase("Patch")) {
-            if (kubeClient.resource(resource).fromServer().get() == null) {
-                client.resource(resource).create();
-            } else {
-                client.withName(resource.getMetadata().getName()).patch(PatchContext.of(PatchType.JSON_MERGE), resource);
-            }
-        } else if (policy.equalsIgnoreCase("Delete")) {
-            if (kubeClient.resource(resource).fromServer().get() != null) {
-                kubeClient.resource(resource).withGracePeriod(0).delete();
-            }
-        } else if (policy.equalsIgnoreCase("Replace")) {
-            if (kubeClient.resource(resource).fromServer().get() != null) {
-                kubeClient.resource(resource).withGracePeriod(0).delete();
-            }
-            client.resource(resource).create();
-        } else {
-            slog.warn(proxy, String.format("Unknown manifest-policy: %s", policy));
-        }
-    }
-
-    /**
-     * Converts the additional manifests of the spec into HasMetadata objects.
-     * When the resource has no namespace definition, the provided namespace
-     * parameter will be used.
-     */
-    private List<GenericKubernetesResource> parseAdditionalManifests(Proxy proxy, String namespace, List<String> manifests, Boolean persistent) throws JsonProcessingException {
-        ArrayList<GenericKubernetesResource> result = new ArrayList<>();
-        for (String manifest : manifests) {
-            GenericKubernetesResource object = Serialization.yamlMapper().readValue(manifest, GenericKubernetesResource.class);
-
-            GenericKubernetesResource fullObject = kubeClient
-                    .genericKubernetesResources(object.getApiVersion(), object.getKind())
-                    .load(new ByteArrayInputStream(manifest.getBytes())).get();
-
-            if (object.getMetadata().getNamespace() == null) {
-                // the load method (in some cases) automatically sets a namespace when no namespace is provided
-                // therefore we overwrite this namespace with the namespace of the pod.
-                fullObject.getMetadata().setNamespace(namespace);
-            }
-            if (fullObject.getMetadata().getLabels() == null) {
-                fullObject.getMetadata().setLabels(new HashMap<>());
-            }
-            fullObject.getMetadata().getLabels().put("openanalytics.eu/sp-additional-manifest", "true");
-            fullObject.getMetadata().getLabels().put("openanalytics.eu/sp-persistent-manifest", persistent.toString());
-            fullObject.getMetadata().getLabels().put("openanalytics.eu/sp-manifest-id", kubernetesManifestsRemover.getManifestId(proxy.getSpecId(), proxy.getUserId()));
-
-            if (logManifests) {
-                slog.info(proxy, "Creating additional manifest: \n" + writer.writeValueAsString(fullObject));
-            }
-
-            result.add(fullObject);
-        }
-        return result;
-    }
-
-    private boolean isServiceReady(Service service) {
-        if (service == null) {
-            return false;
-        }
-        if (service.getStatus() == null) {
-            return false;
-        }
-        if (service.getStatus().getLoadBalancer() == null) {
-            return false;
-        }
-
-        return true;
-    }
-
-    protected URI calculateTarget(Container container, PortMappings.PortMappingEntry portMapping, Integer servicePort) throws Exception {
-        String targetProtocol = getProperty(PROPERTY_CONTAINER_PROTOCOL, DEFAULT_TARGET_PROTOCOL);
-        String targetHostName;
-        int targetPort;
-
-        Pod pod = getPod(container).orElseThrow(() -> new ContainerFailedToStartException("Pod not found while calculating target", null, container));
-
-        if (isUseInternalNetwork()) {
-            targetHostName = pod.getStatus().getPodIP();
-            targetPort = portMapping.getPort();
-        } else {
-            targetHostName = pod.getStatus().getHostIP();
-            targetPort = servicePort;
-        }
-
-        return new URI(String.format("%s://%s:%s%s", targetProtocol, targetHostName, targetPort, portMapping.getTargetPath()));
-    }
-
-    @Override
-    protected void doStopProxy(Proxy proxy) {
-        for (Container container : proxy.getContainers()) {
-            Optional<Pair<String, String>> podInfo = getPodInfo(container);
-            if (podInfo.isEmpty()) {
-                // container was not yet fully created
-                continue;
-            }
-
-            // specify gracePeriod 0, this was the default in previous version of the fabric8 k8s client
-            kubeClient.pods().inNamespace(podInfo.get().getFirst()).withName(podInfo.get().getSecond()).withGracePeriod(0).delete();
-
-            if (!isUseInternalNetwork()) {
-                // delete service when not using internal network
-                Service service = kubeClient.services().inNamespace(podInfo.get().getFirst()).withName(getServiceName(container)).get();
-                if (service != null) {
-                    kubeClient.resource(service).withGracePeriod(0).delete();
-                }
-            }
-
-            // delete additional manifests
-            kubernetesManifestsRemover.deleteAdditionalManifests(proxy.getSpecId(), proxy.getUserId());
-        }
-    }
-
-    @Override
-    public BiConsumer<OutputStream, OutputStream> getOutputAttacher(Proxy proxy) {
-        if (proxy.getContainers().isEmpty()) return null;
-        return (stdOut, stdErr) -> {
-            LogWatch watcher = null;
-            try {
-                Container container = proxy.getContainers().get(0);
-                Optional<Pair<String, String>> pod = getPodInfo(container);
-                if (pod.isPresent()) {
-                    watcher = kubeClient.pods().inNamespace(pod.get().getFirst()).withName(pod.get().getSecond()).watchLog();
-                    IOUtils.copy(watcher.getOutput(), stdOut);
-                } else {
-                    slog.warn(proxy, "Error while attaching to container output: pod info not found");
-                }
-            } catch (ClosedChannelException ignored) {
-            } catch (IOException e) {
-                slog.error(proxy, e, "Error while attaching to container output");
-            } finally {
-                if (watcher != null) {
-                    watcher.close();
-                }
-            }
-        };
-    }
-
-    @Override
-    protected String getPropertyPrefix() {
-        return PROPERTY_PREFIX;
-    }
-
-    @Override
-    public List<ExistingContainerInfo> scanExistingContainers() {
-        HashSet<String> namespaces = getAppNamespaces();
-
-        log.debug("Looking for existing pods in namespaces {}", namespaces);
-
-        ArrayList<ExistingContainerInfo> containers = new ArrayList<>();
-
-        for (String namespace : namespaces) {
-            List<Pod> pods = kubeClient.pods().inNamespace(namespace)
-                    .withLabel(ProxiedAppKey.inst.getKeyAsLabel(), "true")
-                    .list().getItems();
-
-            for (Pod pod : pods) {
-                Map<String, String> labels = pod.getMetadata().getLabels();
-                Map<String, String> annotations = pod.getMetadata().getAnnotations();
-
-                if (labels == null) {
-                    continue;
-                }
-
-                String containerId = labels.get("app");
-                if (containerId == null) {
-                    continue; // this isn't a container created by us
-                }
-
-                Map<RuntimeValueKey<?>, RuntimeValue> runtimeValues = parseLabelsAndAnnotationsAsRuntimeValues(containerId, labels, annotations);
-                if (runtimeValues == null) {
-                    continue;
-                }
-                runtimeValues.put(ContainerImageKey.inst, new RuntimeValue(ContainerImageKey.inst, pod.getSpec().getContainers().get(0).getImage()));
-                runtimeValues.put(BackendContainerNameKey.inst, new RuntimeValue(BackendContainerNameKey.inst, pod.getMetadata().getNamespace() + "/" + pod.getMetadata().getName()));
-
-                String containerInstanceId = runtimeValues.get(InstanceIdKey.inst).getObject();
-                if (!appRecoveryService.canRecoverProxy(containerInstanceId)) {
-                    log.warn("Ignoring container {} because instanceId {} is not correct", containerId, containerInstanceId);
-                    continue;
-                }
-
-                Map<Integer, Integer> portBindings = new HashMap<>();
-                if (!isUseInternalNetwork()) {
-                    Service service = kubeClient.services().inNamespace(namespace).withName("sp-service-" + containerId).get();
-                    if (service == null) {
-                        log.warn("Ignoring container {} because it has no associated service", containerId);
-                        continue;
-                    }
-                    portBindings = service.getSpec().getPorts().stream()
-                            .collect(Collectors.toMap(ServicePort::getPort, ServicePort::getNodePort));
-                }
-
-                containers.add(new ExistingContainerInfo(containerId, runtimeValues,
-                        pod.getSpec().getContainers().get(0).getImage(), portBindings));
-            }
-        }
-
-        return containers;
-    }
-
-    private Map<RuntimeValueKey<?>, RuntimeValue> parseLabelsAndAnnotationsAsRuntimeValues(String containerId,
-                                                                                           Map<String, String> labels,
-                                                                                           Map<String, String> annotations) {
-        Map<RuntimeValueKey<?>, RuntimeValue> runtimeValues = new HashMap<>();
-
-        for (RuntimeValueKey<?> key : RuntimeValueKeyRegistry.getRuntimeValueKeys()) {
-            if (key.getIncludeAsLabel()) {
-                String value = labels.get(key.getKeyAsLabel());
-                if (value != null) {
-                    runtimeValues.put(key, new RuntimeValue(key, key.deserializeFromString(value)));
-                }
-            } else if (key.getIncludeAsAnnotation() && annotations != null) {
-                String value = annotations.get(key.getKeyAsLabel());
-                if (value != null) {
-                    runtimeValues.put(key, new RuntimeValue(key, key.deserializeFromString(value)));
-                }
-            } else if (key.isRequired()) {
-                // value is null but is required
-                log.warn("Ignoring container {} because no label or annotation named {} is found", containerId, key.getKeyAsLabel());
-                return null;
-            }
-        }
-
-        return runtimeValues;
-    }
-
-    private Optional<Pair<String, String>> getPodInfo(Container container) {
-        String podId = container.getRuntimeObjectOrNull(BackendContainerNameKey.inst);
-        if (podId == null) {
-            return Optional.empty();
-        }
-        String[] tmp = podId.split("/");
-        return Optional.of(Pair.of(tmp[0], tmp[1]));
-    }
-
-    private String getServiceName(Container container) {
-        return "sp-service-" + container.getId();
-    }
-
-    private Optional<Pod> getPod(Container container) {
-        return getPodInfo(container).flatMap(this::getPod);
-    }
-
-    private Optional<Pod> getPod(Pair<String, String> podInfo) {
-        return Optional.ofNullable(kubeClient.pods().inNamespace(podInfo.getFirst()).withName(podInfo.getSecond()).get());
-    }
-
-    private HashSet<String> getAppNamespaces() {
-        HashSet<String> namespaces = new HashSet<>();
-        int i = 0;
-        String appNamespace = environment.getProperty(String.format("app-namespaces[%d]", i));
-        while (appNamespace != null) {
-            namespaces.add(appNamespace);
-            i++;
-            appNamespace = environment.getProperty(String.format("app-namespaces[%d]", i));
-        }
-        namespaces.add(getProperty(PROPERTY_NAMESPACE, DEFAULT_NAMESPACE));
-        return namespaces;
-    }
-
-}
-=======
-/**
- * ContainerProxy
- *
- * Copyright (C) 2016-2023 Open Analytics
- *
- * ===========================================================================
- *
- * This program is free software: you can redistribute it and/or modify
- * it under the terms of the Apache License as published by
- * The Apache Software Foundation, either version 2 of the License, or
- * (at your option) any later version.
- *
- * This program is distributed in the hope that it will be useful,
- * but WITHOUT ANY WARRANTY; without even the implied warranty of
- * MERCHANTABILITY or FITNESS FOR A PARTICULAR PURPOSE.  See the
- * Apache License for more details.
- *
- * You should have received a copy of the Apache License
- * along with this program.  If not, see <http://www.apache.org/licenses/>
- */
-package eu.openanalytics.containerproxy.backend.kubernetes;
-
-import com.fasterxml.jackson.core.JsonProcessingException;
-import com.fasterxml.jackson.databind.ObjectMapper;
-import com.fasterxml.jackson.dataformat.yaml.YAMLFactory;
-import com.fasterxml.jackson.datatype.jsr353.JSR353Module;
-import com.google.common.base.Splitter;
-import eu.openanalytics.containerproxy.ContainerFailedToStartException;
-import eu.openanalytics.containerproxy.ContainerProxyException;
 import eu.openanalytics.containerproxy.backend.AbstractContainerBackend;
 import eu.openanalytics.containerproxy.model.runtime.Container;
 import eu.openanalytics.containerproxy.model.runtime.ExistingContainerInfo;
@@ -850,9 +83,12 @@
 import io.fabric8.kubernetes.client.utils.Serialization;
 import org.apache.commons.io.IOUtils;
 import org.apache.commons.lang.StringUtils;
+import org.springframework.boot.autoconfigure.condition.ConditionalOnProperty;
 import org.springframework.data.util.Pair;
 import org.springframework.security.core.Authentication;
-
+import org.springframework.stereotype.Component;
+
+import javax.annotation.PostConstruct;
 import javax.inject.Inject;
 import javax.json.JsonPatch;
 import java.io.ByteArrayInputStream;
@@ -869,6 +105,7 @@
 import java.util.Arrays;
 import java.util.Collections;
 import java.util.HashMap;
+import java.util.HashSet;
 import java.util.List;
 import java.util.Map;
 import java.util.Optional;
@@ -879,35 +116,31 @@
 
 import static eu.openanalytics.containerproxy.backend.kubernetes.PodPatcher.DEBUG_PROPERTY;
 
+@Component
+@ConditionalOnProperty(name = "proxy.container-backend", havingValue = "kubernetes")
 public class KubernetesBackend extends AbstractContainerBackend {
 
-	private static final String PROPERTY_PREFIX = "proxy.kubernetes.";
-
-	private static final String PROPERTY_NAMESPACE = "namespace";
-	private static final String PROPERTY_API_VERSION = "api-version";
-	private static final String PROPERTY_IMG_PULL_POLICY = "image-pull-policy";
-	private static final String PROPERTY_IMG_PULL_SECRETS = "image-pull-secrets";
-	private static final String PROPERTY_IMG_PULL_SECRET = "image-pull-secret";
-	private static final String PROPERTY_NODE_SELECTOR = "node-selector";
-
-	private static final String DEFAULT_NAMESPACE = "default";
-	private static final String DEFAULT_API_VERSION = "v1";
-
-	private static final String SECRET_KEY_REF = "secretKeyRef";
-
-	private static final String ANNOTATION_MANIFEST_POLICY = "openanalytics.eu/sp-additional-manifest-policy";
-
-	@Inject
-	private PodPatcher podPatcher;
-
-	private KubernetesClient kubeClient;
-
-	private KubernetesManifestsRemover kubernetesManifestsRemover;
-
-	private Boolean logManifests;
-
-	private final ObjectMapper writer = new ObjectMapper(new YAMLFactory());
-
+    private static final String PROPERTY_PREFIX = "proxy.kubernetes.";
+
+    private static final String PROPERTY_NAMESPACE = "namespace";
+    private static final String PROPERTY_API_VERSION = "api-version";
+    private static final String PROPERTY_IMG_PULL_POLICY = "image-pull-policy";
+    private static final String PROPERTY_IMG_PULL_SECRETS = "image-pull-secrets";
+    private static final String PROPERTY_IMG_PULL_SECRET = "image-pull-secret";
+    private static final String PROPERTY_NODE_SELECTOR = "node-selector";
+
+    private static final String DEFAULT_NAMESPACE = "default";
+    private static final String DEFAULT_API_VERSION = "v1";
+
+    private static final String SECRET_KEY_REF = "secretKeyRef";
+
+    private static final String ANNOTATION_MANIFEST_POLICY = "openanalytics.eu/sp-additional-manifest-policy";
+    private final ObjectMapper writer = new ObjectMapper(new YAMLFactory());
+    @Inject
+    private PodPatcher podPatcher;
+    private KubernetesClient kubeClient;
+    private KubernetesManifestsRemover kubernetesManifestsRemover;
+    private Boolean logManifests;
     private int totalWaitMs;
 
     private List<String> appNamespaces;
@@ -918,35 +151,38 @@
     private List<LocalObjectReference> imagePullSecrets = new ArrayList<>();
     private String targetProtocol;
 
-    @Override
-	public void initialize() throws ContainerProxyException {
-		ConfigBuilder configBuilder = new ConfigBuilder();
-
-		String masterUrl = getProperty(PROPERTY_URL);
-		if (masterUrl != null) configBuilder.withMasterUrl(masterUrl);
-
-		String certPath = getProperty(PROPERTY_CERT_PATH);
-		if (certPath != null && Files.isDirectory(Paths.get(certPath))) {
-			Path certFilePath = Paths.get(certPath, "ca.pem");
-			if (Files.exists(certFilePath)) configBuilder.withCaCertFile(certFilePath.toString());
-			certFilePath = Paths.get(certPath, "cert.pem");
-			if (Files.exists(certFilePath)) configBuilder.withClientCertFile(certFilePath.toString());
-			certFilePath = Paths.get(certPath, "key.pem");
-			if (Files.exists(certFilePath)) configBuilder.withClientKeyFile(certFilePath.toString());
-		}
+    @PostConstruct
+    public void initialize() {
+        super.initialize();
+
+        ConfigBuilder configBuilder = new ConfigBuilder();
+
+        String masterUrl = getProperty(PROPERTY_URL);
+        if (masterUrl != null) configBuilder.withMasterUrl(masterUrl);
+
+        String certPath = getProperty(PROPERTY_CERT_PATH);
+        if (certPath != null && Files.isDirectory(Paths.get(certPath))) {
+            Path certFilePath = Paths.get(certPath, "ca.pem");
+            if (Files.exists(certFilePath)) configBuilder.withCaCertFile(certFilePath.toString());
+            certFilePath = Paths.get(certPath, "cert.pem");
+            if (Files.exists(certFilePath)) configBuilder.withClientCertFile(certFilePath.toString());
+            certFilePath = Paths.get(certPath, "key.pem");
+            if (Files.exists(certFilePath)) configBuilder.withClientKeyFile(certFilePath.toString());
+        }
+
         initialize(new DefaultKubernetesClient(configBuilder.build()));
-	}
-
-	public void initialize(KubernetesClient client) {
-		super.initialize();
-		kubeClient = client;
+    }
+
+    public void initialize(KubernetesClient client) {
+        super.initialize();
+        kubeClient = client;
         kubeNamespace = getProperty(PROPERTY_NAMESPACE, DEFAULT_NAMESPACE);
         appNamespaces = EnvironmentUtils.readList(environment, "app-namespaces");
         if (appNamespaces == null) {
             appNamespaces = new ArrayList<>();
         }
         appNamespaces.add(kubeNamespace);
-		logManifests = environment.getProperty(DEBUG_PROPERTY, Boolean.class, false);
+        logManifests = environment.getProperty(DEBUG_PROPERTY, Boolean.class, false);
         totalWaitMs = environment.getProperty("proxy.kubernetes.pod-wait-time", Integer.class, 60000);
         nodeSelectorString = getProperty(PROPERTY_NODE_SELECTOR);
         apiVersion = getProperty(PROPERTY_API_VERSION, DEFAULT_API_VERSION);
@@ -965,563 +201,562 @@
         kubernetesManifestsRemover = new KubernetesManifestsRemover(kubeClient, appNamespaces, identifierService);
     }
 
-	@Override
-	protected Container startContainer(Authentication user, Container initialContainer, ContainerSpec spec, Proxy proxy, ProxySpec proxySpec, ProxyStartupLog.ProxyStartupLogBuilder proxyStartupLogBuilder) throws ContainerFailedToStartException {
-		Container.ContainerBuilder rContainerBuilder = initialContainer.toBuilder();
-		String containerId = UUID.randomUUID().toString();
-		rContainerBuilder.id(containerId);
-
-		KubernetesSpecExtension specExtension = proxySpec.getSpecExtension(KubernetesSpecExtension.class);
-		try {
-
-			List<String> volumeStrings = spec.getVolumes().getValueOrDefault(Collections.emptyList());
-			List<Volume> volumes = new ArrayList<>();
-			VolumeMount[] volumeMounts = new VolumeMount[volumeStrings.size()];
-			for (int i = 0; i < volumeStrings.size(); i++) {
-				String[] volume = volumeStrings.get(i).split(":");
-				String hostSource = volume[0];
-				String containerDest = volume[1];
-				String name = "shinyproxy-volume-" + i;
-				volumes.add(new VolumeBuilder()
-						.withNewHostPath(hostSource, "")
-						.withName(name)
-						.build());
-				volumeMounts[i] = new VolumeMountBuilder()
-						.withMountPath(containerDest)
-						.withName(name)
-						.build();
-			}
-
-			List<EnvVar> envVars = new ArrayList<>();
-			for (Map.Entry<String, String> envVar : buildEnv(user, spec, proxy).entrySet()) {
-				if (envVar.getValue().toLowerCase().startsWith(SECRET_KEY_REF.toLowerCase())) {
-					String[] ref = envVar.getValue().split(":");
-					if (ref.length != 3) {
-						slog.warn( proxy, String.format("Invalid secret key reference: %s=%s. Expected format: '%s:<name>:<key>'", envVar.getKey(), envVar.getValue(), SECRET_KEY_REF));
-						continue;
-					}
-					envVars.add(new EnvVar(envVar.getKey(), null, new EnvVarSourceBuilder()
-							.withSecretKeyRef(new SecretKeySelectorBuilder()
-									.withName(ref[1])
-									.withKey(ref[2])
-									.build())
-							.build()));
-				} else {
-					envVars.add(new EnvVar(envVar.getKey(), envVar.getValue(), null));
-				}
-			}
-
-			SecurityContext security = new SecurityContextBuilder()
-					.withPrivileged(isPrivileged() || spec.isPrivileged())
-					.build();
-
-			ResourceRequirementsBuilder resourceRequirementsBuilder = new ResourceRequirementsBuilder();
-			resourceRequirementsBuilder.addToRequests("cpu", spec.getCpuRequest().mapOrNull(Quantity::new));
-			resourceRequirementsBuilder.addToLimits("cpu", spec.getCpuLimit().mapOrNull(Quantity::new));
-			resourceRequirementsBuilder.addToRequests("memory", spec.getMemoryRequest().mapOrNull(Quantity::new));
-			resourceRequirementsBuilder.addToLimits("memory", spec.getMemoryLimit().mapOrNull(Quantity::new));
-
-			List<ContainerPort> containerPorts = spec.getPortMapping().stream()
-					.map(p -> new ContainerPortBuilder().withContainerPort(p.getPort()).build())
-					.collect(Collectors.toList());
-
-			ContainerBuilder containerBuilder = new ContainerBuilder()
-					.withImage(spec.getImage().getValue())
-					.withCommand(spec.getCmd().getValueOrNull())
-					.withName("sp-container-" + containerId)
-					.withPorts(containerPorts)
-					.withVolumeMounts(volumeMounts)
-					.withSecurityContext(security)
-					.withResources(resourceRequirementsBuilder.build())
-					.withEnv(envVars);
-
-			if (imagePullPolicy != null) containerBuilder.withImagePullPolicy(imagePullPolicy);
-
-			Map<String, String> serviceLabels = new HashMap<>();
-			Map<String, String> podLabels = new HashMap<>();
-			podLabels.put("app", containerId);
-
-			ObjectMetaBuilder objectMetaBuilder = new ObjectMetaBuilder()
-					.withNamespace(kubeNamespace)
-					.withName("sp-pod-" + containerId);
-
-			Stream.concat(
-					proxy.getRuntimeValues().values().stream(),
-					initialContainer.getRuntimeValues().values().stream()
-			).forEach(runtimeValue -> {
-				if (runtimeValue.getKey().getIncludeAsLabel()) {
-					podLabels.put(runtimeValue.getKey().getKeyAsLabel(), runtimeValue.toString());
-					serviceLabels.put(runtimeValue.getKey().getKeyAsLabel(), runtimeValue.toString());
-				}
-				if (runtimeValue.getKey().getIncludeAsAnnotation()) {
-					objectMetaBuilder.addToAnnotations(runtimeValue.getKey().getKeyAsLabel(), runtimeValue.toString());
-				}
-			});
-
-			if (spec.getLabels().isPresent()) {
-				podLabels.putAll(spec.getLabels().getValue());
-			}
-
-			objectMetaBuilder.addToLabels(podLabels);
-
-			PodBuilder podBuilder = new PodBuilder()
-					.withApiVersion(apiVersion)
-					.withKind("Pod")
-					.withMetadata(objectMetaBuilder.build());
-
-			PodSpec podSpec = new PodSpec();
-			podSpec.setContainers(Collections.singletonList(containerBuilder.build()));
-			podSpec.setVolumes(volumes);
-			podSpec.setImagePullSecrets(imagePullSecrets);
-
-			if (nodeSelectorString != null) {
-				podSpec.setNodeSelector(Splitter.on(",").withKeyValueSeparator("=").split(nodeSelectorString));
-			}
-
-			JsonPatch patch = readPatchFromSpec(specExtension);
-
-			Pod startupPod = podBuilder.withSpec(podSpec).build();
-			Pod patchedPod = podPatcher.patchWithDebug(proxy, startupPod, patch);
-			final String effectiveKubeNamespace = patchedPod.getMetadata().getNamespace(); // use the namespace of the patched Pod, in case the patch changes the namespace.
-			// set the BackendContainerName now, so that the pod can be deleted in case other steps of this function fails
-			rContainerBuilder.addRuntimeValue(new RuntimeValue(BackendContainerNameKey.inst, effectiveKubeNamespace + "/" + patchedPod.getMetadata().getName()), false);
-
-			// create additional manifests -> use the effective (i.e. patched) namespace if no namespace is provided
-			createAdditionalManifests(proxy, specExtension, effectiveKubeNamespace);
-
-			// tell the status service we are starting the pod/container
-			proxyStartupLogBuilder.startingContainer(initialContainer.getIndex());
-
-			// create and start the pod
-			Pod startedPod = kubeClient.pods().inNamespace(effectiveKubeNamespace).create(patchedPod);
-
-			boolean podReady = Retrying.retry((currentAttempt, maxAttempts) -> {
-				if (!Readiness.getInstance().isReady(kubeClient.resource(startedPod).fromServer().get())) {
-					if (currentAttempt > 10 && log != null) {
-						slog.info(proxy, String.format("Container not ready yet, trying again (%d/%d)", currentAttempt, maxAttempts));
-					}
-					return false;
-				}
-				return true;
-			}, totalWaitMs);
-
-			if (!podReady) {
-				// check a final time whether the pod is ready
-				if (!Readiness.getInstance().isReady(kubeClient.resource(startedPod).fromServer().get())) {
-					logKubernetesWarnings(proxy, startedPod);
-					throw new ContainerFailedToStartException("Container did not become ready in time", null, rContainerBuilder.build());
-				}
-			}
-
-			proxyStartupLogBuilder.containerStarted(initialContainer.getIndex());
-			Pod pod = kubeClient.resource(startedPod).fromServer().get();
-
-			parseKubernetesEvents(spec.getIndex(), pod, proxyStartupLogBuilder);
-
-			Service service = null;
-			Map<Integer, Integer> portBindings = new HashMap<>();
-			if (isUseInternalNetwork()) {
-				// If SP runs inside the cluster, it can access pods directly and doesn't need any port publishing service.
-			} else {
-				List<ServicePort> servicePorts = spec.getPortMapping().stream()
-						.map(p -> new ServicePortBuilder().withPort(p.getPort()).build())
-						.collect(Collectors.toList());
-
-				Service startupService = kubeClient.services().inNamespace(effectiveKubeNamespace)
-						.create(new ServiceBuilder()
-								.withApiVersion(apiVersion)
-								.withKind("Service")
-								.withNewMetadata()
-								.withName("sp-service-" + containerId)
-								.withLabels(serviceLabels)
-								.endMetadata()
-								.withNewSpec()
-								.addToSelector("app", containerId)
-								.withType("NodePort")
-								.withPorts(servicePorts)
-								.endSpec()
-								.build());
-
-				// Workaround: waitUntilReady appears to be buggy.
-				Retrying.retry((currentAttempt, maxAttempts) -> isServiceReady(kubeClient.resource(startupService).fromServer().get()), 60_000);
-
-				service = kubeClient.resource(startupService).fromServer().get();
-				portBindings = service.getSpec().getPorts().stream()
-						.collect(Collectors.toMap(ServicePort::getPort, ServicePort::getNodePort));
-			}
-
-			return setupPortMappingExistingProxy(proxy, rContainerBuilder.build(), portBindings);
-		} catch (ContainerFailedToStartException t) {
-			throw t;
-		} catch (Throwable throwable) {
-			throw new ContainerFailedToStartException("Kubernetes container failed to start", throwable, rContainerBuilder.build());
-		}
-	}
-
-	private void logKubernetesWarnings(Proxy proxy, Pod pod) {
-		List<Event> events;
-		try {
-			events = kubeClient.v1().events().withInvolvedObject(new ObjectReferenceBuilder()
-					.withKind("Pod")
-					.withName(pod.getMetadata().getName())
-					.withNamespace(pod.getMetadata().getNamespace())
-					.build()).list().getItems();
-		} catch (KubernetesClientException ex) {
-			if (ex.getCode() == 403) {
-				log.warn("Cannot parse events of pod because of insufficient permissions. Give the ShinyProxy ServiceAccount permission to get events of pods in order to show Kubernetes warnings in ShinyProxy logs.");
-				return;
-			}
-			throw ex;
-		}
-		for (Event event : events) {
-			if (event.getType().equals("Warning")) {
-				slog.warn(proxy, "Kubernetes warning: " +  event.getMessage());
-			}
-		}
-	}
-
-	private LocalDateTime getEventTime(Event event) {
-		if (event.getEventTime() != null && event.getEventTime().getTime() != null) {
-			return ZonedDateTime.parse(event.getEventTime().getTime()).toLocalDateTime();
-		}
-
-		if (event.getFirstTimestamp() != null) {
-			return ZonedDateTime.parse(event.getFirstTimestamp()).toLocalDateTime();
-		}
-
-		if (event.getLastTimestamp() != null) {
-			return ZonedDateTime.parse(event.getLastTimestamp()).toLocalDateTime();
-		}
-
-		return null;
-	}
-
-	private void parseKubernetesEvents(int containerIdx, Pod pod, ProxyStartupLog.ProxyStartupLogBuilder proxyStartupLogBuilder) {
-		List<Event> events;
-		try {
-            events = kubeClient.v1().events().inNamespace(pod.getMetadata().getNamespace())
-                .withInvolvedObject(new ObjectReferenceBuilder()
-                    .withKind("Pod")
-                    .withName(pod.getMetadata().getName())
-                    .withNamespace(pod.getMetadata().getNamespace())
-                    .build()).list().getItems();
-		} catch (KubernetesClientException ex) {
-			if (ex.getCode() == 403) {
-				log.warn("Cannot parse events of pod because of insufficient permissions. If fine-grained statistics are desired, give the ShinyProxy ServiceAccount permission to events of pods.");
-				return;
-			}
-			throw ex;
-		}
-
-		LocalDateTime pullingTime = null;
-		LocalDateTime pulledTime = null;
-		LocalDateTime scheduledTime = null;
-
-		for (Event event : events) {
-			if (event.getCount() != null && event.getCount() >  1) {
-				// ignore events which happened multiple time as we are unable to properly process them
-				continue;
-			}
-			if (event.getReason().equalsIgnoreCase("Pulling")) {
-				pullingTime = getEventTime(event);
-			} else if (event.getReason().equalsIgnoreCase("Pulled")) {
-				pulledTime = getEventTime(event);
-			} else if (event.getReason().equalsIgnoreCase("Scheduled")) {
-				scheduledTime = getEventTime(event);
-			}
-		}
-
-		if (pullingTime != null && pulledTime != null) {
-			proxyStartupLogBuilder.imagePulled(containerIdx, pullingTime, pulledTime);
-		}
-
-		if (scheduledTime != null) {
-			LocalDateTime start = ZonedDateTime.parse(pod.getMetadata().getCreationTimestamp()).toLocalDateTime();
-			proxyStartupLogBuilder.containerScheduled(containerIdx, start, scheduledTime);
-		}
-	}
-
-	private JsonPatch readPatchFromSpec(KubernetesSpecExtension specExtension) throws JsonProcessingException {
-		String patchAsString = specExtension.getKubernetesPodPatches();
-		if (patchAsString == null || StringUtils.isBlank(patchAsString)) {
-			return null;
-		}
-
-		ObjectMapper yamlReader = new ObjectMapper(new YAMLFactory());
-		yamlReader.registerModule(new JSR353Module());
-		return yamlReader.readValue(patchAsString, JsonPatch.class);
-	}
-
-	/**
-	 * Creates the extra manifests/resources defined in the ProxySpec.
-	 *
-	 * The resource will only be created if it does not already exist.
-	 */
-	private void createAdditionalManifests(Proxy proxy, KubernetesSpecExtension specExtension, String namespace) throws JsonProcessingException {
-		for (GenericKubernetesResource fullObject: parseAdditionalManifests(proxy, namespace, specExtension.getKubernetesAdditionalManifests(), false)) {
-			applyAdditionalManifest(proxy, fullObject);
-		}
-		for (GenericKubernetesResource fullObject: parseAdditionalManifests(proxy, namespace, specExtension.getKubernetesAdditionalPersistentManifests(), true)) {
-			applyAdditionalManifest(proxy, fullObject);
-		}
-	}
-
-	private void applyAdditionalManifest(Proxy proxy, GenericKubernetesResource resource) {
-		NonNamespaceOperation<GenericKubernetesResource, GenericKubernetesResourceList, Resource<GenericKubernetesResource>> client
-				= kubeClient.genericKubernetesResources(resource.getApiVersion(), resource.getKind()).inNamespace(resource.getMetadata().getNamespace());
-		String policy;
-		if (resource.getMetadata().getAnnotations() != null) {
-			policy = resource.getMetadata().getAnnotations().getOrDefault(ANNOTATION_MANIFEST_POLICY, "CreateOnce");
-		} else {
-			policy = "CreateOnce";
-		}
-		if (policy.equalsIgnoreCase("CreateOnce")) {
-			if (kubeClient.resource(resource).fromServer().get() == null) {
-				client.resource(resource).create();
-			}
-		} else if (policy.equalsIgnoreCase("Patch")) {
-			if (kubeClient.resource(resource).fromServer().get() == null) {
-				client.resource(resource).create();
-			} else {
-				client.withName(resource.getMetadata().getName()).patch(PatchContext.of(PatchType.JSON_MERGE), resource);
-			}
-		} else if (policy.equalsIgnoreCase("Delete")) {
-			if (kubeClient.resource(resource).fromServer().get() != null) {
-				kubeClient.resource(resource).withGracePeriod(0).delete();
-			}
-		} else if (policy.equalsIgnoreCase("Replace")) {
-			if (kubeClient.resource(resource).fromServer().get() != null) {
-				kubeClient.resource(resource).withGracePeriod(0).delete();
-			}
-			client.resource(resource).create();
-		} else {
-			slog.warn(proxy, String.format("Unknown manifest-policy: %s", policy));
-		}
-	}
-
-	/**
-	 * Converts the additional manifests of the spec into HasMetadata objects.
-	 * When the resource has no namespace definition, the provided namespace
-	 * parameter will be used.
-	 */
-	private List<GenericKubernetesResource> parseAdditionalManifests(Proxy proxy, String namespace, List<String> manifests, Boolean persistent) throws JsonProcessingException {
-		ArrayList<GenericKubernetesResource> result = new ArrayList<>();
-		for (String manifest : manifests) {
-			GenericKubernetesResource object = Serialization.yamlMapper().readValue(manifest, GenericKubernetesResource.class);
-
-			GenericKubernetesResource fullObject = kubeClient
-					.genericKubernetesResources(object.getApiVersion(), object.getKind())
-					.load(new ByteArrayInputStream(manifest.getBytes())).get();
-			
-			if (object.getMetadata().getNamespace() == null) {
-				// the load method (in some cases) automatically sets a namespace when no namespace is provided
-				// therefore we overwrite this namespace with the namespace of the pod.
-				fullObject.getMetadata().setNamespace(namespace);
-			}
-			if (fullObject.getMetadata().getLabels() == null) {
-				fullObject.getMetadata().setLabels(new HashMap<>());
-			}
-			fullObject.getMetadata().getLabels().put("openanalytics.eu/sp-additional-manifest", "true");
-			fullObject.getMetadata().getLabels().put("openanalytics.eu/sp-persistent-manifest", persistent.toString());
-			fullObject.getMetadata().getLabels().put("openanalytics.eu/sp-manifest-id", kubernetesManifestsRemover.getManifestId(proxy.getSpecId(), proxy.getUserId()));
-
-			if (logManifests) {
-				slog.info(proxy, "Creating additional manifest: \n" + writer.writeValueAsString(fullObject));
-			}
-
-			result.add(fullObject);
-		}
-		return result;
-	}
-
-	private boolean isServiceReady(Service service) {
-		if (service == null) {
-			return false;
-		}
-		if (service.getStatus() == null) {
-			return false;
-		}
-		if (service.getStatus().getLoadBalancer() == null) {
-			return false;
-		}
-
-		return true;
-	}
-
-	protected URI calculateTarget(Container container, PortMappings.PortMappingEntry portMapping, Integer servicePort) throws Exception {
-		String targetHostName;
-		int targetPort;
-
-		Pod pod = getPod(container).orElseThrow(() -> new ContainerFailedToStartException("Pod not found while calculating target", null, container));
-
-		if (isUseInternalNetwork()) {
-			targetHostName = pod.getStatus().getPodIP();
-			targetPort = portMapping.getPort();
-		} else {
-			targetHostName = pod.getStatus().getHostIP();
-			targetPort = servicePort;
-		}
-
-		return new URI(String.format("%s://%s:%s%s", targetProtocol, targetHostName, targetPort, portMapping.getTargetPath()));
-	}
-
-	@Override
-	protected void doStopProxy(Proxy proxy) throws Exception {
-		for (Container container: proxy.getContainers()) {
-			Optional<Pair<String, String>> podInfo = getPodInfo(container);
-			if (!podInfo.isPresent()) {
-				// container was not yet fully created
-				continue;
-			}
-
-			// specify gracePeriod 0, this was the default in previous version of the fabric8 k8s client
-			kubeClient.pods().inNamespace(podInfo.get().getFirst()).withName(podInfo.get().getSecond()).withGracePeriod(0).delete();
-
-			if (!isUseInternalNetwork()) {
-				// delete service when not using internal network
-				Service service = kubeClient.services().inNamespace(podInfo.get().getFirst()).withName(getServiceName(container)).get();
-				if (service != null) {
-					kubeClient.resource(service).withGracePeriod(0).delete();
-				}
-			}
-			
-			// delete additional manifests
-			kubernetesManifestsRemover.deleteAdditionalManifests(proxy.getSpecId(), proxy.getUserId());
-		}
-	}
-
-	@Override
-	public BiConsumer<OutputStream, OutputStream> getOutputAttacher(Proxy proxy) {
-		if (proxy.getContainers().isEmpty()) return null;
-		return (stdOut, stdErr) -> {
-			LogWatch watcher = null;
-			try {
-				Container container = proxy.getContainers().get(0);
-				Optional<Pair<String, String>> pod = getPodInfo(container);
-				if (pod.isPresent()) {
-						watcher = kubeClient.pods().inNamespace(pod.get().getFirst()).withName(pod.get().getSecond()).watchLog();
-						IOUtils.copy(watcher.getOutput(), stdOut);
-				} else {
-					slog.warn(proxy, "Error while attaching to container output: pod info not found");
-				}
-			} catch (ClosedChannelException ignored) {
-			} catch (IOException e) {
-				slog.error(proxy, e, "Error while attaching to container output");
-			} finally {
-				if (watcher != null) {
-					watcher.close();
-				}
-			}
-		};
-	}
-
-	@Override
-	protected String getPropertyPrefix() {
-		return PROPERTY_PREFIX;
-	}
-
-	@Override
-	public List<ExistingContainerInfo> scanExistingContainers() {
-		log.debug("Looking for existing pods in namespaces {}", appNamespaces);
-
-		ArrayList<ExistingContainerInfo> containers = new ArrayList<>();
-
-		for (String namespace : appNamespaces) {
+    @Override
+    public Proxy startContainer(Authentication user, Container initialContainer, ContainerSpec spec, Proxy proxy, ProxySpec proxySpec, ProxyStartupLog.ProxyStartupLogBuilder proxyStartupLogBuilder) throws ContainerFailedToStartException {
+        Container.ContainerBuilder rContainerBuilder = initialContainer.toBuilder();
+        String containerId = UUID.randomUUID().toString();
+        rContainerBuilder.id(containerId);
+
+        KubernetesSpecExtension specExtension = proxySpec.getSpecExtension(KubernetesSpecExtension.class);
+        try {
+            List<String> volumeStrings = spec.getVolumes().getValueOrDefault(Collections.emptyList());
+            List<Volume> volumes = new ArrayList<>();
+            VolumeMount[] volumeMounts = new VolumeMount[volumeStrings.size()];
+            for (int i = 0; i < volumeStrings.size(); i++) {
+                String[] volume = volumeStrings.get(i).split(":");
+                String hostSource = volume[0];
+                String containerDest = volume[1];
+                String name = "shinyproxy-volume-" + i;
+                volumes.add(new VolumeBuilder()
+                    .withNewHostPath(hostSource, "")
+                    .withName(name)
+                    .build());
+                volumeMounts[i] = new VolumeMountBuilder()
+                    .withMountPath(containerDest)
+                    .withName(name)
+                    .build();
+            }
+
+            List<EnvVar> envVars = new ArrayList<>();
+            for (Map.Entry<String, String> envVar : buildEnv(user, spec, proxy).entrySet()) {
+                if (envVar.getValue().toLowerCase().startsWith(SECRET_KEY_REF.toLowerCase())) {
+                    String[] ref = envVar.getValue().split(":");
+                    if (ref.length != 3) {
+                        slog.warn(proxy, String.format("Invalid secret key reference: %s=%s. Expected format: '%s:<name>:<key>'", envVar.getKey(), envVar.getValue(), SECRET_KEY_REF));
+                        continue;
+                    }
+                    envVars.add(new EnvVar(envVar.getKey(), null, new EnvVarSourceBuilder()
+                        .withSecretKeyRef(new SecretKeySelectorBuilder()
+                            .withName(ref[1])
+                            .withKey(ref[2])
+                            .build())
+                        .build()));
+                } else {
+                    envVars.add(new EnvVar(envVar.getKey(), envVar.getValue(), null));
+                }
+            }
+
+            SecurityContext security = new SecurityContextBuilder()
+                .withPrivileged(isPrivileged() || spec.isPrivileged())
+                .build();
+
+            ResourceRequirementsBuilder resourceRequirementsBuilder = new ResourceRequirementsBuilder();
+            resourceRequirementsBuilder.addToRequests("cpu", spec.getCpuRequest().mapOrNull(Quantity::new));
+            resourceRequirementsBuilder.addToLimits("cpu", spec.getCpuLimit().mapOrNull(Quantity::new));
+            resourceRequirementsBuilder.addToRequests("memory", spec.getMemoryRequest().mapOrNull(Quantity::new));
+            resourceRequirementsBuilder.addToLimits("memory", spec.getMemoryLimit().mapOrNull(Quantity::new));
+
+            List<ContainerPort> containerPorts = spec.getPortMapping().stream()
+                .map(p -> new ContainerPortBuilder().withContainerPort(p.getPort()).build())
+                .toList();
+
+            ContainerBuilder containerBuilder = new ContainerBuilder()
+                .withImage(spec.getImage().getValue())
+                .withCommand(spec.getCmd().getValueOrNull())
+                .withName("sp-container-" + containerId)
+                .withPorts(containerPorts)
+                .withVolumeMounts(volumeMounts)
+                .withSecurityContext(security)
+                .withResources(resourceRequirementsBuilder.build())
+                .withEnv(envVars);
+
+            if (imagePullPolicy != null) containerBuilder.withImagePullPolicy(imagePullPolicy);
+
+            Map<String, String> serviceLabels = new HashMap<>();
+            Map<String, String> podLabels = new HashMap<>();
+            podLabels.put("app", containerId);
+
+            ObjectMetaBuilder objectMetaBuilder = new ObjectMetaBuilder()
+                .withNamespace(kubeNamespace)
+                .withName("sp-pod-" + containerId);
+
+            Stream.concat(
+                proxy.getRuntimeValues().values().stream(),
+                initialContainer.getRuntimeValues().values().stream()
+            ).forEach(runtimeValue -> {
+                if (runtimeValue.getKey().getIncludeAsLabel()) {
+                    podLabels.put(runtimeValue.getKey().getKeyAsLabel(), runtimeValue.toString());
+                    serviceLabels.put(runtimeValue.getKey().getKeyAsLabel(), runtimeValue.toString());
+                }
+                if (runtimeValue.getKey().getIncludeAsAnnotation()) {
+                    objectMetaBuilder.addToAnnotations(runtimeValue.getKey().getKeyAsLabel(), runtimeValue.toString());
+                }
+            });
+
+            if (spec.getLabels().isPresent()) {
+                podLabels.putAll(spec.getLabels().getValue());
+            }
+
+            objectMetaBuilder.addToLabels(podLabels);
+
+            PodBuilder podBuilder = new PodBuilder()
+                .withApiVersion(apiVersion)
+                .withKind("Pod")
+                .withMetadata(objectMetaBuilder.build());
+
+            PodSpec podSpec = new PodSpec();
+            podSpec.setContainers(Collections.singletonList(containerBuilder.build()));
+            podSpec.setVolumes(volumes);
+            podSpec.setImagePullSecrets(imagePullSecrets);
+
+            if (nodeSelectorString != null) {
+                podSpec.setNodeSelector(Splitter.on(",").withKeyValueSeparator("=").split(nodeSelectorString));
+            }
+
+            JsonPatch patch = readPatchFromSpec(specExtension);
+
+            Pod startupPod = podBuilder.withSpec(podSpec).build();
+            Pod patchedPod = podPatcher.patchWithDebug(proxy, startupPod, patch);
+            final String effectiveKubeNamespace = patchedPod.getMetadata().getNamespace(); // use the namespace of the patched Pod, in case the patch changes the namespace.
+            // set the BackendContainerName now, so that the pod can be deleted in case other steps of this function fails
+            rContainerBuilder.addRuntimeValue(new RuntimeValue(BackendContainerNameKey.inst, effectiveKubeNamespace + "/" + patchedPod.getMetadata().getName()), false);
+
+            // create additional manifests -> use the effective (i.e. patched) namespace if no namespace is provided
+            createAdditionalManifests(proxy, specExtension, effectiveKubeNamespace);
+
+            // tell the status service we are starting the pod/container
+            proxyStartupLogBuilder.startingContainer(initialContainer.getIndex());
+
+            // create and start the pod
+            Pod startedPod = kubeClient.pods().inNamespace(effectiveKubeNamespace).create(patchedPod);
+
+            boolean podReady = Retrying.retry((currentAttempt, maxAttempts) -> {
+                if (!Readiness.getInstance().isReady(kubeClient.resource(startedPod).fromServer().get())) {
+                    if (currentAttempt > 10 && log != null) {
+                        slog.info(proxy, String.format("Container not ready yet, trying again (%d/%d)", currentAttempt, maxAttempts));
+                    }
+                    return false;
+                }
+                return true;
+            }, totalWaitMs);
+
+            if (!podReady) {
+                // check a final time whether the pod is ready
+                if (!Readiness.getInstance().isReady(kubeClient.resource(startedPod).fromServer().get())) {
+                    logKubernetesWarnings(proxy, startedPod);
+                    throw new ContainerFailedToStartException("Container did not become ready in time", null, rContainerBuilder.build());
+                }
+            }
+
+            proxyStartupLogBuilder.containerStarted(initialContainer.getIndex());
+            Pod pod = kubeClient.resource(startedPod).fromServer().get();
+
+            parseKubernetesEvents(spec.getIndex(), pod, proxyStartupLogBuilder);
+
+            Service service = null;
+            Map<Integer, Integer> portBindings = new HashMap<>();
+            if (isUseInternalNetwork()) {
+                // If SP runs inside the cluster, it can access pods directly and doesn't need any port publishing service.
+            } else {
+                List<ServicePort> servicePorts = spec.getPortMapping().stream()
+                    .map(p -> new ServicePortBuilder().withPort(p.getPort()).build())
+                    .toList();
+
+                Service startupService = kubeClient.services().inNamespace(effectiveKubeNamespace)
+                    .create(new ServiceBuilder()
+                        .withApiVersion(apiVersion)
+                        .withKind("Service")
+                        .withNewMetadata()
+                        .withName("sp-service-" + containerId)
+                        .withLabels(serviceLabels)
+                        .endMetadata()
+                        .withNewSpec()
+                        .addToSelector("app", containerId)
+                        .withType("NodePort")
+                        .withPorts(servicePorts)
+                        .endSpec()
+                        .build());
+
+                // Workaround: waitUntilReady appears to be buggy.
+                Retrying.retry((currentAttempt, maxAttempts) -> isServiceReady(kubeClient.resource(startupService).fromServer().get()), 60_000);
+
+                service = kubeClient.resource(startupService).fromServer().get();
+                portBindings = service.getSpec().getPorts().stream()
+                    .collect(Collectors.toMap(ServicePort::getPort, ServicePort::getNodePort));
+            }
+
+            Container rContainer = rContainerBuilder.build();
+            Map<String, URI> targets = setupPortMappingExistingProxy(proxy, rContainer, portBindings);
+            return proxy.toBuilder().addTargets(targets).updateContainer(rContainer).build();
+        } catch (ContainerFailedToStartException t) {
+            throw t;
+        } catch (Throwable throwable) {
+            throw new ContainerFailedToStartException("Kubernetes container failed to start", throwable, rContainerBuilder.build());
+        }
+    }
+
+    private void logKubernetesWarnings(Proxy proxy, Pod pod) {
+        List<Event> events;
+        try {
+            events = kubeClient.v1().events().withInvolvedObject(new ObjectReferenceBuilder()
+                .withKind("Pod")
+                .withName(pod.getMetadata().getName())
+                .withNamespace(pod.getMetadata().getNamespace())
+                .build()).list().getItems();
+        } catch (KubernetesClientException ex) {
+            if (ex.getCode() == 403) {
+                log.warn("Cannot parse events of pod because of insufficient permissions. Give the ShinyProxy ServiceAccount permission to get events of pods in order to show Kubernetes warnings in ShinyProxy logs.");
+                return;
+            }
+            throw ex;
+        }
+        for (Event event : events) {
+            if (event.getType().equals("Warning")) {
+                slog.warn(proxy, "Kubernetes warning: " + event.getMessage());
+            }
+        }
+    }
+
+    private LocalDateTime getEventTime(Event event) {
+        if (event.getEventTime() != null && event.getEventTime().getTime() != null) {
+            return ZonedDateTime.parse(event.getEventTime().getTime()).toLocalDateTime();
+        }
+
+        if (event.getFirstTimestamp() != null) {
+            return ZonedDateTime.parse(event.getFirstTimestamp()).toLocalDateTime();
+        }
+
+        if (event.getLastTimestamp() != null) {
+            return ZonedDateTime.parse(event.getLastTimestamp()).toLocalDateTime();
+        }
+
+        return null;
+    }
+
+    private void parseKubernetesEvents(int containerIdx, Pod pod, ProxyStartupLog.ProxyStartupLogBuilder proxyStartupLogBuilder) {
+        List<Event> events;
+        try {
+            events = kubeClient.v1().events().withInvolvedObject(new ObjectReferenceBuilder()
+                .withKind("Pod")
+                .withName(pod.getMetadata().getName())
+                .withNamespace(pod.getMetadata().getNamespace())
+                .build()).list().getItems();
+        } catch (KubernetesClientException ex) {
+            if (ex.getCode() == 403) {
+                log.warn("Cannot parse events of pod because of insufficient permissions. If fine-grained statistics are desired, give the ShinyProxy ServiceAccount permission to events of pods.");
+                return;
+            }
+            throw ex;
+        }
+
+        LocalDateTime pullingTime = null;
+        LocalDateTime pulledTime = null;
+        LocalDateTime scheduledTime = null;
+
+        for (Event event : events) {
+            if (event.getCount() != null && event.getCount() > 1) {
+                // ignore events which happened multiple time as we are unable to properly process them
+                continue;
+            }
+            if (event.getReason().equalsIgnoreCase("Pulling")) {
+                pullingTime = getEventTime(event);
+            } else if (event.getReason().equalsIgnoreCase("Pulled")) {
+                pulledTime = getEventTime(event);
+            } else if (event.getReason().equalsIgnoreCase("Scheduled")) {
+                scheduledTime = getEventTime(event);
+            }
+        }
+
+        if (pullingTime != null && pulledTime != null) {
+            proxyStartupLogBuilder.imagePulled(containerIdx, pullingTime, pulledTime);
+        }
+
+        if (scheduledTime != null) {
+            LocalDateTime start = ZonedDateTime.parse(pod.getMetadata().getCreationTimestamp()).toLocalDateTime();
+            proxyStartupLogBuilder.containerScheduled(containerIdx, start, scheduledTime);
+        }
+    }
+
+    private JsonPatch readPatchFromSpec(KubernetesSpecExtension specExtension) throws JsonProcessingException {
+        String patchAsString = specExtension.getKubernetesPodPatches();
+        if (patchAsString == null || StringUtils.isBlank(patchAsString)) {
+            return null;
+        }
+
+        ObjectMapper yamlReader = new ObjectMapper(new YAMLFactory());
+        yamlReader.registerModule(new JSR353Module());
+        return yamlReader.readValue(patchAsString, JsonPatch.class);
+    }
+
+    /**
+     * Creates the extra manifests/resources defined in the ProxySpec.
+     *
+     * The resource will only be created if it does not already exist.
+     */
+    private void createAdditionalManifests(Proxy proxy, KubernetesSpecExtension specExtension, String namespace) throws JsonProcessingException {
+        for (GenericKubernetesResource fullObject : parseAdditionalManifests(proxy, namespace, specExtension.getKubernetesAdditionalManifests(), false)) {
+            applyAdditionalManifest(proxy, fullObject);
+        }
+        for (GenericKubernetesResource fullObject : parseAdditionalManifests(proxy, namespace, specExtension.getKubernetesAdditionalPersistentManifests(), true)) {
+            applyAdditionalManifest(proxy, fullObject);
+        }
+    }
+
+    private void applyAdditionalManifest(Proxy proxy, GenericKubernetesResource resource) {
+        NonNamespaceOperation<GenericKubernetesResource, GenericKubernetesResourceList, Resource<GenericKubernetesResource>> client
+            = kubeClient.genericKubernetesResources(resource.getApiVersion(), resource.getKind()).inNamespace(resource.getMetadata().getNamespace());
+        String policy;
+        if (resource.getMetadata().getAnnotations() != null) {
+            policy = resource.getMetadata().getAnnotations().getOrDefault(ANNOTATION_MANIFEST_POLICY, "CreateOnce");
+        } else {
+            policy = "CreateOnce";
+        }
+        if (policy.equalsIgnoreCase("CreateOnce")) {
+            if (kubeClient.resource(resource).fromServer().get() == null) {
+                client.resource(resource).create();
+            }
+        } else if (policy.equalsIgnoreCase("Patch")) {
+            if (kubeClient.resource(resource).fromServer().get() == null) {
+                client.resource(resource).create();
+            } else {
+                client.withName(resource.getMetadata().getName()).patch(PatchContext.of(PatchType.JSON_MERGE), resource);
+            }
+        } else if (policy.equalsIgnoreCase("Delete")) {
+            if (kubeClient.resource(resource).fromServer().get() != null) {
+                kubeClient.resource(resource).withGracePeriod(0).delete();
+            }
+        } else if (policy.equalsIgnoreCase("Replace")) {
+            if (kubeClient.resource(resource).fromServer().get() != null) {
+                kubeClient.resource(resource).withGracePeriod(0).delete();
+            }
+            client.resource(resource).create();
+        } else {
+            slog.warn(proxy, String.format("Unknown manifest-policy: %s", policy));
+        }
+    }
+
+    /**
+     * Converts the additional manifests of the spec into HasMetadata objects.
+     * When the resource has no namespace definition, the provided namespace
+     * parameter will be used.
+     */
+    private List<GenericKubernetesResource> parseAdditionalManifests(Proxy proxy, String namespace, List<String> manifests, Boolean persistent) throws JsonProcessingException {
+        ArrayList<GenericKubernetesResource> result = new ArrayList<>();
+        for (String manifest : manifests) {
+            GenericKubernetesResource object = Serialization.yamlMapper().readValue(manifest, GenericKubernetesResource.class);
+
+            GenericKubernetesResource fullObject = kubeClient
+                .genericKubernetesResources(object.getApiVersion(), object.getKind())
+                .load(new ByteArrayInputStream(manifest.getBytes())).get();
+
+            if (object.getMetadata().getNamespace() == null) {
+                // the load method (in some cases) automatically sets a namespace when no namespace is provided
+                // therefore we overwrite this namespace with the namespace of the pod.
+                fullObject.getMetadata().setNamespace(namespace);
+            }
+            if (fullObject.getMetadata().getLabels() == null) {
+                fullObject.getMetadata().setLabels(new HashMap<>());
+            }
+            fullObject.getMetadata().getLabels().put("openanalytics.eu/sp-additional-manifest", "true");
+            fullObject.getMetadata().getLabels().put("openanalytics.eu/sp-persistent-manifest", persistent.toString());
+            fullObject.getMetadata().getLabels().put("openanalytics.eu/sp-manifest-id", kubernetesManifestsRemover.getManifestId(proxy.getSpecId(), proxy.getUserId()));
+
+            if (logManifests) {
+                slog.info(proxy, "Creating additional manifest: \n" + writer.writeValueAsString(fullObject));
+            }
+
+            result.add(fullObject);
+        }
+        return result;
+    }
+
+    private boolean isServiceReady(Service service) {
+        if (service == null) {
+            return false;
+        }
+        if (service.getStatus() == null) {
+            return false;
+        }
+        if (service.getStatus().getLoadBalancer() == null) {
+            return false;
+        }
+
+        return true;
+    }
+
+    protected URI calculateTarget(Container container, PortMappings.PortMappingEntry portMapping, Integer servicePort) throws Exception {
+        String targetHostName;
+        int targetPort;
+
+        Pod pod = getPod(container).orElseThrow(() -> new ContainerFailedToStartException("Pod not found while calculating target", null, container));
+
+        if (isUseInternalNetwork()) {
+            targetHostName = pod.getStatus().getPodIP();
+            targetPort = portMapping.getPort();
+        } else {
+            targetHostName = pod.getStatus().getHostIP();
+            targetPort = servicePort;
+        }
+
+        return new URI(String.format("%s://%s:%s%s", targetProtocol, targetHostName, targetPort, portMapping.getTargetPath()));
+    }
+
+    @Override
+    protected void doStopProxy(Proxy proxy) {
+        for (Container container : proxy.getContainers()) {
+            Optional<Pair<String, String>> podInfo = getPodInfo(container);
+            if (podInfo.isEmpty()) {
+                // container was not yet fully created
+                continue;
+            }
+
+            // specify gracePeriod 0, this was the default in previous version of the fabric8 k8s client
+            kubeClient.pods().inNamespace(podInfo.get().getFirst()).withName(podInfo.get().getSecond()).withGracePeriod(0).delete();
+
+            if (!isUseInternalNetwork()) {
+                // delete service when not using internal network
+                Service service = kubeClient.services().inNamespace(podInfo.get().getFirst()).withName(getServiceName(container)).get();
+                if (service != null) {
+                    kubeClient.resource(service).withGracePeriod(0).delete();
+                }
+            }
+
+            // delete additional manifests
+            kubernetesManifestsRemover.deleteAdditionalManifests(proxy.getSpecId(), proxy.getUserId());
+        }
+    }
+
+    @Override
+    public BiConsumer<OutputStream, OutputStream> getOutputAttacher(Proxy proxy) {
+        if (proxy.getContainers().isEmpty()) return null;
+        return (stdOut, stdErr) -> {
+            LogWatch watcher = null;
+            try {
+                Container container = proxy.getContainers().get(0);
+                Optional<Pair<String, String>> pod = getPodInfo(container);
+                if (pod.isPresent()) {
+                    watcher = kubeClient.pods().inNamespace(pod.get().getFirst()).withName(pod.get().getSecond()).watchLog();
+                    IOUtils.copy(watcher.getOutput(), stdOut);
+                } else {
+                    slog.warn(proxy, "Error while attaching to container output: pod info not found");
+                }
+            } catch (ClosedChannelException ignored) {
+            } catch (IOException e) {
+                slog.error(proxy, e, "Error while attaching to container output");
+            } finally {
+                if (watcher != null) {
+                    watcher.close();
+                }
+            }
+        };
+    }
+
+    @Override
+    protected String getPropertyPrefix() {
+        return PROPERTY_PREFIX;
+    }
+
+    @Override
+    public List<ExistingContainerInfo> scanExistingContainers() {
+        log.debug("Looking for existing pods in namespaces {}", appNamespaces);
+
+        ArrayList<ExistingContainerInfo> containers = new ArrayList<>();
+
+        for (String namespace : appNamespaces) {
             List<Pod> pods = kubeClient.pods().inNamespace(namespace)
-					.withLabel(ProxiedAppKey.inst.getKeyAsLabel(), "true")
-					.list().getItems();
-
-			for (Pod pod : pods) {
-				Map<String, String> labels = pod.getMetadata().getLabels();
-				Map<String, String> annotations = pod.getMetadata().getAnnotations();
-
-				if (labels == null) {
-				    continue;
-				}
-
-				String containerId = labels.get("app");
-				if (containerId == null) {
-					continue; // this isn't a container created by us
-				}
-
-				Map<RuntimeValueKey<?>, RuntimeValue> runtimeValues = parseLabelsAndAnnotationsAsRuntimeValues(containerId, labels, annotations);
-				if (runtimeValues == null) {
-					continue;
-				}
-				runtimeValues.put(ContainerImageKey.inst, new RuntimeValue(ContainerImageKey.inst, pod.getSpec().getContainers().get(0).getImage()));
-				runtimeValues.put(BackendContainerNameKey.inst, new RuntimeValue(BackendContainerNameKey.inst, pod.getMetadata().getNamespace() + "/" + pod.getMetadata().getName()));
-
-				String containerInstanceId = runtimeValues.get(InstanceIdKey.inst).getObject();
-				if (!appRecoveryService.canRecoverProxy(containerInstanceId)) {
-					log.warn("Ignoring container {} because instanceId {} is not correct", containerId, containerInstanceId);
-					continue;
-				}
-
-				Map<Integer, Integer> portBindings = new HashMap<>();
-				if (!isUseInternalNetwork()) {
-					Service service = kubeClient.services().inNamespace(namespace).withName("sp-service-" + containerId).get();
-					if (service == null) {
-						log.warn("Ignoring container {} because it has no associated service", containerId);
-						continue;
-					}
-					portBindings = service.getSpec().getPorts().stream()
-							.collect(Collectors.toMap(ServicePort::getPort, ServicePort::getNodePort));
-				}
-
-				containers.add(new ExistingContainerInfo(containerId, runtimeValues,
-						pod.getSpec().getContainers().get(0).getImage(),  portBindings));
-			}
-		}
-
-		return containers;
-	}
-
-	private Map<RuntimeValueKey<?>, RuntimeValue> parseLabelsAndAnnotationsAsRuntimeValues(String containerId,
-																						Map<String, String> labels,
-																						Map<String, String> annotations) {
-		Map<RuntimeValueKey<?>, RuntimeValue> runtimeValues = new HashMap<>();
-
-		for (RuntimeValueKey<?> key : RuntimeValueKeyRegistry.getRuntimeValueKeys()) {
-			if (key.getIncludeAsLabel()) {
-				String value = labels.get(key.getKeyAsLabel());
-				if (value != null) {
-					runtimeValues.put(key, new RuntimeValue(key, key.deserializeFromString(value)));
-				}
-			} else if (key.getIncludeAsAnnotation() && annotations != null) {
-				String value = annotations.get(key.getKeyAsLabel());
-				if (value != null) {
-					runtimeValues.put(key, new RuntimeValue(key, key.deserializeFromString(value)));
-				}
-			} else if (key.isRequired()) {
-				// value is null but is required
-				log.warn("Ignoring container {} because no label or annotation named {} is found", containerId, key.getKeyAsLabel());
-				return null;
-			}
-		}
-
-		return runtimeValues;
-	}
-
-	private Optional<Pair<String, String>> getPodInfo(Container container) {
-		String podId = container.getRuntimeObjectOrNull(BackendContainerNameKey.inst);
-		if (podId == null) {
-			return Optional.empty();
-		}
-		String[] tmp = podId.split("/");
-		return Optional.of(Pair.of(tmp[0], tmp[1]));
-	}
-
-	private String getServiceName(Container container) {
-		return "sp-service-" + container.getId();
-	}
-
-	private Optional<Pod> getPod(Container container) {
-		return getPodInfo(container).flatMap(this::getPod);
-	}
-
-	private Optional<Pod> getPod(Pair<String, String> podInfo) {
-		return Optional.ofNullable(kubeClient.pods().inNamespace(podInfo.getFirst()).withName(podInfo.getSecond()).get());
-	}
-
-}
->>>>>>> 789defea
+                .withLabel(ProxiedAppKey.inst.getKeyAsLabel(), "true")
+                .list().getItems();
+
+            for (Pod pod : pods) {
+                Map<String, String> labels = pod.getMetadata().getLabels();
+                Map<String, String> annotations = pod.getMetadata().getAnnotations();
+
+                if (labels == null) {
+                    continue;
+                }
+
+                String containerId = labels.get("app");
+                if (containerId == null) {
+                    continue; // this isn't a container created by us
+                }
+
+                Map<RuntimeValueKey<?>, RuntimeValue> runtimeValues = parseLabelsAndAnnotationsAsRuntimeValues(containerId, labels, annotations);
+                if (runtimeValues == null) {
+                    continue;
+                }
+                runtimeValues.put(ContainerImageKey.inst, new RuntimeValue(ContainerImageKey.inst, pod.getSpec().getContainers().get(0).getImage()));
+                runtimeValues.put(BackendContainerNameKey.inst, new RuntimeValue(BackendContainerNameKey.inst, pod.getMetadata().getNamespace() + "/" + pod.getMetadata().getName()));
+
+                String containerInstanceId = runtimeValues.get(InstanceIdKey.inst).getObject();
+                if (!appRecoveryService.canRecoverProxy(containerInstanceId)) {
+                    log.warn("Ignoring container {} because instanceId {} is not correct", containerId, containerInstanceId);
+                    continue;
+                }
+
+                Map<Integer, Integer> portBindings = new HashMap<>();
+                if (!isUseInternalNetwork()) {
+                    Service service = kubeClient.services().inNamespace(namespace).withName("sp-service-" + containerId).get();
+                    if (service == null) {
+                        log.warn("Ignoring container {} because it has no associated service", containerId);
+                        continue;
+                    }
+                    portBindings = service.getSpec().getPorts().stream()
+                        .collect(Collectors.toMap(ServicePort::getPort, ServicePort::getNodePort));
+                }
+
+                containers.add(new ExistingContainerInfo(containerId, runtimeValues,
+                    pod.getSpec().getContainers().get(0).getImage(), portBindings));
+            }
+        }
+
+        return containers;
+    }
+
+    private Map<RuntimeValueKey<?>, RuntimeValue> parseLabelsAndAnnotationsAsRuntimeValues(String containerId,
+                                                                                           Map<String, String> labels,
+                                                                                           Map<String, String> annotations) {
+        Map<RuntimeValueKey<?>, RuntimeValue> runtimeValues = new HashMap<>();
+
+        for (RuntimeValueKey<?> key : RuntimeValueKeyRegistry.getRuntimeValueKeys()) {
+            if (key.getIncludeAsLabel()) {
+                String value = labels.get(key.getKeyAsLabel());
+                if (value != null) {
+                    runtimeValues.put(key, new RuntimeValue(key, key.deserializeFromString(value)));
+                }
+            } else if (key.getIncludeAsAnnotation() && annotations != null) {
+                String value = annotations.get(key.getKeyAsLabel());
+                if (value != null) {
+                    runtimeValues.put(key, new RuntimeValue(key, key.deserializeFromString(value)));
+                }
+            } else if (key.isRequired()) {
+                // value is null but is required
+                log.warn("Ignoring container {} because no label or annotation named {} is found", containerId, key.getKeyAsLabel());
+                return null;
+            }
+        }
+
+        return runtimeValues;
+    }
+
+    private Optional<Pair<String, String>> getPodInfo(Container container) {
+        String podId = container.getRuntimeObjectOrNull(BackendContainerNameKey.inst);
+        if (podId == null) {
+            return Optional.empty();
+        }
+        String[] tmp = podId.split("/");
+        return Optional.of(Pair.of(tmp[0], tmp[1]));
+    }
+
+    private String getServiceName(Container container) {
+        return "sp-service-" + container.getId();
+    }
+
+    private Optional<Pod> getPod(Container container) {
+        return getPodInfo(container).flatMap(this::getPod);
+    }
+
+    private Optional<Pod> getPod(Pair<String, String> podInfo) {
+        return Optional.ofNullable(kubeClient.pods().inNamespace(podInfo.getFirst()).withName(podInfo.getSecond()).get());
+    }
+
+}