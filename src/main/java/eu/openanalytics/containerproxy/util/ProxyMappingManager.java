--- conflicted
+++ resolved
@@ -1,255 +1,243 @@
-/**
- * ContainerProxy
- *
- * Copyright (C) 2016-2021 Open Analytics
- *
- * ===========================================================================
- *
- * This program is free software: you can redistribute it and/or modify
- * it under the terms of the Apache License as published by
- * The Apache Software Foundation, either version 2 of the License, or
- * (at your option) any later version.
- *
- * This program is distributed in the hope that it will be useful,
- * but WITHOUT ANY WARRANTY; without even the implied warranty of
- * MERCHANTABILITY or FITNESS FOR A PARTICULAR PURPOSE.  See the
- * Apache License for more details.
- *
- * You should have received a copy of the Apache License
- * along with this program.  If not, see <http://www.apache.org/licenses/>
- */
-package eu.openanalytics.containerproxy.util;
-
-<<<<<<< HEAD
-=======
-import eu.openanalytics.containerproxy.model.runtime.Proxy;
-import eu.openanalytics.containerproxy.model.runtime.ProxyStatus;
-import eu.openanalytics.containerproxy.service.ProxyService;
->>>>>>> 95398d2c
-import eu.openanalytics.containerproxy.service.hearbeat.HeartbeatService;
-import io.undertow.io.Sender;
-import io.undertow.server.DefaultResponseListener;
-import io.undertow.server.HttpHandler;
-import io.undertow.server.HttpServerExchange;
-import io.undertow.server.handlers.PathHandler;
-import io.undertow.server.handlers.ResponseCodeHandler;
-import io.undertow.server.handlers.proxy.LoadBalancingProxyClient;
-import io.undertow.server.handlers.proxy.ProxyCallback;
-import io.undertow.server.handlers.proxy.ProxyConnection;
-import io.undertow.server.handlers.proxy.ProxyHandler;
-import io.undertow.servlet.handlers.ServletRequestContext;
-import io.undertow.util.AttachmentKey;
-import io.undertow.util.Headers;
-import io.undertow.util.PathMatcher;
-<<<<<<< HEAD
-import org.springframework.context.annotation.Lazy;
-=======
-import io.undertow.util.StatusCodes;
->>>>>>> 95398d2c
-import org.springframework.stereotype.Component;
-
-import javax.inject.Inject;
-import javax.servlet.ServletException;
-import javax.servlet.http.HttpServletRequest;
-import javax.servlet.http.HttpServletResponse;
-import java.io.IOException;
-import java.lang.reflect.Field;
-import java.net.URI;
-import java.nio.ByteBuffer;
-import java.util.HashMap;
-import java.util.Map;
-import java.util.Map.Entry;
-import java.util.concurrent.TimeUnit;
-<<<<<<< HEAD
-import java.util.function.Consumer;
-=======
->>>>>>> 95398d2c
-
-/**
- * This component keeps track of which proxy mappings (i.e. URL endpoints) are currently registered,
- * and tells Undertow where they should proxy to.
- */
-@Component
-public class ProxyMappingManager {
-
-	private static final String PROXY_INTERNAL_ENDPOINT = "/proxy_endpoint";
-	private static final AttachmentKey<ProxyMappingManager> ATTACHMENT_KEY_DISPATCHER = AttachmentKey.create(ProxyMappingManager.class);
-	private static final AttachmentKey<ProxyIdAttachment> ATTACHMENT_KEY_PROXY_ID = AttachmentKey.create(ProxyIdAttachment.class);
-
-	private PathHandler pathHandler;
-	
-	private final Map<String, String> mappings = new HashMap<>();
-	
-	@Inject
-	@Lazy
-	private HeartbeatService heartbeatService;
-
-	@Inject
-	private ProxyService proxyService;
-
-	public synchronized HttpHandler createHttpHandler(HttpHandler defaultHandler) {
-		if (pathHandler == null) {
-			pathHandler = new ProxyPathHandler(defaultHandler);
-		}
-		return pathHandler;
-	}
-	
-	@SuppressWarnings("deprecation")
-	public synchronized void addMapping(String proxyId, String mapping, URI target) {
-		if (pathHandler == null) throw new IllegalStateException("Cannot change mappings: web server is not yet running.");
-
-		if (mappings.containsKey(mapping)) {
-			return;
-		}
-
-		LoadBalancingProxyClient proxyClient = new LoadBalancingProxyClient() {
-			@Override
-			public void getConnection(ProxyTarget target, HttpServerExchange exchange, ProxyCallback<ProxyConnection> callback, long timeout, TimeUnit timeUnit) {
-				try {
-					exchange.addResponseCommitListener(ex -> heartbeatService.attachHeartbeatChecker(ex, proxyId));
-				} catch (Exception e) {
-					e.printStackTrace();
-				}
-				super.getConnection(target, exchange, callback, timeout, timeUnit);
-			}
-		};
-		proxyClient.setMaxQueueSize(100);
-		proxyClient.addHost(target);
-
-		mappings.put(mapping, proxyId);
-		
-		String path = PROXY_INTERNAL_ENDPOINT + "/" + mapping;
-		pathHandler.addPrefixPath(path, new ProxyHandler(proxyClient, ResponseCodeHandler.HANDLE_404));
-	}
-
-	public synchronized void removeMapping(String mapping) {
-		if (pathHandler == null) throw new IllegalStateException("Cannot change mappings: web server is not yet running.");
-		mappings.remove(mapping);
-		pathHandler.removePrefixPath(mapping);
-	}
-
-	public String getProxyId(String mapping) {
-		for (Entry<String,String> e: mappings.entrySet()) {
-			if (mapping.toLowerCase().startsWith(e.getKey().toLowerCase())) return e.getValue();
-		}
-		return null;
-	}
-
-	/**
-	 * Dispatch a request to a target proxy mapping.
-	 * 
-	 * This approach should be used to dispatch requests from a Spring-secured servlet context
-	 * to an unsecured Undertow handler.
-	 * 
-	 * Note that clients can never access a proxy handler directly (for security reasons).
-	 * Dispatching is the only allowed method to access proxy handlers.
-	 *
-	 * @param proxyId The id of the proxy
-	 * @param mapping The target mapping to dispatch to.
-	 * @param request The request to dispatch.
-	 * @param response The response corresponding to the request.
-	 * @throws IOException If the dispatch fails for an I/O reason.
-	 * @throws ServletException If the dispatch fails for any other reason.
-	 */
-<<<<<<< HEAD
-	public void dispatchAsync(String mapping, HttpServletRequest request, HttpServletResponse response) throws IOException, ServletException {
-		dispatchAsync(mapping, request, response, null);
-	}
-
-	public void dispatchAsync(String mapping, HttpServletRequest request, HttpServletResponse response, Consumer<HttpServerExchange> exchangeCustomizer) throws IOException, ServletException {
-		HttpServerExchange exchange = ServletRequestContext.current().getExchange();
-		exchange.putAttachment(ATTACHMENT_KEY_DISPATCHER, this);
-
-=======
-	public void dispatchAsync(String proxyId, String mapping, HttpServletRequest request, HttpServletResponse response) throws IOException, ServletException {
-		HttpServerExchange exchange = ServletRequestContext.current().getExchange();
-		exchange.putAttachment(ATTACHMENT_KEY_DISPATCHER, this);
-		exchange.putAttachment(ATTACHMENT_KEY_PROXY_ID, new ProxyIdAttachment(proxyId));
-		
->>>>>>> 95398d2c
-		String queryString = request.getQueryString();
-		queryString = (queryString == null) ? "" : "?" + queryString;
-		String targetPath = PROXY_INTERNAL_ENDPOINT + "/" + mapping + queryString;
-
-<<<<<<< HEAD
-		if (exchangeCustomizer != null) {
-			exchangeCustomizer.accept(exchange);
-		}
-=======
-		exchange.addDefaultResponseListener(defaultResponseListener);
->>>>>>> 95398d2c
-		request.startAsync();
-		request.getRequestDispatcher(targetPath).forward(request, response);
-	}
-
-<<<<<<< HEAD
-=======
-	private final DefaultResponseListener defaultResponseListener = responseExchange -> {
-		if (!responseExchange.isResponseChannelAvailable()) {
-			return false;
-		}
-		if (responseExchange.getStatusCode() == StatusCodes.SERVICE_UNAVAILABLE) {
-			ProxyIdAttachment proxyIdAttachment = responseExchange.getAttachment(ATTACHMENT_KEY_PROXY_ID);
-			Proxy proxy = null;
-			if (proxyIdAttachment != null) {
-				try {
-					proxy = proxyService.getProxy(proxyIdAttachment.proxyId);
-					if (proxy != null) {
-						proxyService.stopCrashedProxy(proxy);
-					}
-				} catch (Throwable t) {
-					// ignore in order to complete request
-				}
-			}
-
-			String errorPage;
-			if (proxy != null && proxy.getStatus() != ProxyStatus.Stopped) {
-				errorPage = "{\"status\":\"error\", \"message\":\"app_crashed\"}";
-			} else {
-				// in-progress request got terminated because the app has been stopped (not crashed)
-				errorPage = "{\"status\":\"error\", \"message\":\"app_stopped_or_non_existent\"}";
-			}
-			responseExchange.getResponseHeaders().put(Headers.CONTENT_LENGTH, "" + errorPage.length());
-			responseExchange.getResponseHeaders().put(Headers.CONTENT_TYPE, "application/json");
-			Sender sender = responseExchange.getResponseSender();
-			sender.send(errorPage);
-			return true;
-		}
-		return false;
-	};
-	
->>>>>>> 95398d2c
-	private static class ProxyPathHandler extends PathHandler {
-		
-		public ProxyPathHandler(HttpHandler defaultHandler) {
-			super(defaultHandler);
-		}
-
-		@SuppressWarnings("unchecked")
-		@Override
-		public void handleRequest(HttpServerExchange exchange) throws Exception {
-			Field field = PathHandler.class.getDeclaredField("pathMatcher");
-			field.setAccessible(true);
-			PathMatcher<HttpHandler> pathMatcher = (PathMatcher<HttpHandler>) field.get(this);
-			PathMatcher.PathMatch<HttpHandler> match = pathMatcher.match(exchange.getRelativePath());
-
-			// Note: this handler may never be accessed directly (because it bypasses Spring security).
-			// Only allowed if the request was dispatched via this class.
-			if (match.getValue() instanceof ProxyHandler && exchange.getAttachment(ATTACHMENT_KEY_DISPATCHER) == null) {
-				exchange.setStatusCode(403);
-				exchange.getResponseChannel().write(ByteBuffer.wrap("Not authorized to access this proxy".getBytes()));
-			} else {
-				super.handleRequest(exchange);
-			}
-		}
-	}
-
-	private static class ProxyIdAttachment {
-		final String proxyId;
-
-		public ProxyIdAttachment(String proxyId) {
-			this.proxyId = proxyId;
-		}
-	}
-
-}
+/**
+ * ContainerProxy
+ *
+ * Copyright (C) 2016-2021 Open Analytics
+ *
+ * ===========================================================================
+ *
+ * This program is free software: you can redistribute it and/or modify
+ * it under the terms of the Apache License as published by
+ * The Apache Software Foundation, either version 2 of the License, or
+ * (at your option) any later version.
+ *
+ * This program is distributed in the hope that it will be useful,
+ * but WITHOUT ANY WARRANTY; without even the implied warranty of
+ * MERCHANTABILITY or FITNESS FOR A PARTICULAR PURPOSE.  See the
+ * Apache License for more details.
+ *
+ * You should have received a copy of the Apache License
+ * along with this program.  If not, see <http://www.apache.org/licenses/>
+ */
+package eu.openanalytics.containerproxy.util;
+
+import eu.openanalytics.containerproxy.model.runtime.Proxy;
+import eu.openanalytics.containerproxy.model.runtime.ProxyStatus;
+import eu.openanalytics.containerproxy.service.AsyncProxyService;
+import eu.openanalytics.containerproxy.service.ProxyService;
+import eu.openanalytics.containerproxy.service.StructuredLogger;
+import eu.openanalytics.containerproxy.service.hearbeat.HeartbeatService;
+import io.undertow.io.Sender;
+import io.undertow.server.DefaultResponseListener;
+import io.undertow.server.HttpHandler;
+import io.undertow.server.HttpServerExchange;
+import io.undertow.server.handlers.PathHandler;
+import io.undertow.server.handlers.ResponseCodeHandler;
+import io.undertow.server.handlers.proxy.LoadBalancingProxyClient;
+import io.undertow.server.handlers.proxy.ProxyCallback;
+import io.undertow.server.handlers.proxy.ProxyConnection;
+import io.undertow.server.handlers.proxy.ProxyHandler;
+import io.undertow.servlet.handlers.ServletRequestContext;
+import io.undertow.util.AttachmentKey;
+import io.undertow.util.Headers;
+import io.undertow.util.PathMatcher;
+import org.springframework.context.annotation.Lazy;
+import io.undertow.util.StatusCodes;
+import org.springframework.stereotype.Component;
+
+import javax.inject.Inject;
+import javax.servlet.ServletException;
+import javax.servlet.http.HttpServletRequest;
+import javax.servlet.http.HttpServletResponse;
+import java.io.IOException;
+import java.lang.reflect.Field;
+import java.net.URI;
+import java.nio.ByteBuffer;
+import java.util.HashMap;
+import java.util.Map;
+import java.util.Map.Entry;
+import java.util.concurrent.TimeUnit;
+import java.util.function.Consumer;
+
+/**
+ * This component keeps track of which proxy mappings (i.e. URL endpoints) are currently registered,
+ * and tells Undertow where they should proxy to.
+ */
+@Component
+public class ProxyMappingManager {
+
+	private static final String PROXY_INTERNAL_ENDPOINT = "/proxy_endpoint";
+	private static final AttachmentKey<ProxyMappingManager> ATTACHMENT_KEY_DISPATCHER = AttachmentKey.create(ProxyMappingManager.class);
+	private static final AttachmentKey<ProxyIdAttachment> ATTACHMENT_KEY_PROXY_ID = AttachmentKey.create(ProxyIdAttachment.class);
+
+	private final StructuredLogger logger = StructuredLogger.create(getClass());
+
+	private PathHandler pathHandler;
+	
+	private final Map<String, String> mappings = new HashMap<>();
+	
+	@Inject
+	@Lazy
+	private HeartbeatService heartbeatService;
+
+	@Inject
+	@Lazy
+	private ProxyService proxyService;
+
+	@Inject
+	@Lazy
+	private AsyncProxyService asyncProxyService;
+
+	public synchronized HttpHandler createHttpHandler(HttpHandler defaultHandler) {
+		if (pathHandler == null) {
+			pathHandler = new ProxyPathHandler(defaultHandler);
+		}
+		return pathHandler;
+	}
+	
+	@SuppressWarnings("deprecation")
+	public synchronized void addMapping(String proxyId, String mapping, URI target) {
+		if (pathHandler == null) throw new IllegalStateException("Cannot change mappings: web server is not yet running.");
+
+		if (mappings.containsKey(mapping)) {
+			return;
+		}
+
+		LoadBalancingProxyClient proxyClient = new LoadBalancingProxyClient() {
+			@Override
+			public void getConnection(ProxyTarget target, HttpServerExchange exchange, ProxyCallback<ProxyConnection> callback, long timeout, TimeUnit timeUnit) {
+				try {
+					exchange.addResponseCommitListener(ex -> heartbeatService.attachHeartbeatChecker(ex, proxyId));
+				} catch (Exception e) {
+					e.printStackTrace();
+				}
+				super.getConnection(target, exchange, callback, timeout, timeUnit);
+			}
+		};
+		proxyClient.setMaxQueueSize(100);
+		proxyClient.addHost(target);
+
+		mappings.put(mapping, proxyId);
+		
+		String path = PROXY_INTERNAL_ENDPOINT + "/" + mapping;
+		pathHandler.addPrefixPath(path, new ProxyHandler(proxyClient, ResponseCodeHandler.HANDLE_404));
+	}
+
+	public synchronized void removeMapping(String mapping) {
+		if (pathHandler == null) throw new IllegalStateException("Cannot change mappings: web server is not yet running.");
+		mappings.remove(mapping);
+		pathHandler.removePrefixPath(mapping);
+	}
+
+	public String getProxyId(String mapping) {
+		for (Entry<String,String> e: mappings.entrySet()) {
+			if (mapping.toLowerCase().startsWith(e.getKey().toLowerCase())) return e.getValue();
+		}
+		return null;
+	}
+
+	/**
+	 * Dispatch a request to a target proxy mapping.
+	 * 
+	 * This approach should be used to dispatch requests from a Spring-secured servlet context
+	 * to an unsecured Undertow handler.
+	 * 
+	 * Note that clients can never access a proxy handler directly (for security reasons).
+	 * Dispatching is the only allowed method to access proxy handlers.
+	 *
+	 * @param proxyId The id of the proxy
+	 * @param mapping The target mapping to dispatch to.
+	 * @param request The request to dispatch.
+	 * @param response The response corresponding to the request.
+	 * @throws IOException If the dispatch fails for an I/O reason.
+	 * @throws ServletException If the dispatch fails for any other reason.
+	 */
+	public void dispatchAsync(String proxyId, String mapping, HttpServletRequest request, HttpServletResponse response) throws IOException, ServletException {
+		dispatchAsync(proxyId, mapping, request, response, null);
+	}
+
+	public void dispatchAsync(String proxyId, String mapping, HttpServletRequest request, HttpServletResponse response, Consumer<HttpServerExchange> exchangeCustomizer) throws IOException, ServletException {
+		HttpServerExchange exchange = ServletRequestContext.current().getExchange();
+		exchange.putAttachment(ATTACHMENT_KEY_DISPATCHER, this);
+		exchange.putAttachment(ATTACHMENT_KEY_PROXY_ID, new ProxyIdAttachment(proxyId));
+		
+		String queryString = request.getQueryString();
+		queryString = (queryString == null) ? "" : "?" + queryString;
+		String targetPath = PROXY_INTERNAL_ENDPOINT + "/" + mapping + queryString;
+
+		if (exchangeCustomizer != null) {
+			exchangeCustomizer.accept(exchange);
+		}
+		exchange.addDefaultResponseListener(defaultResponseListener);
+		request.startAsync();
+		request.getRequestDispatcher(targetPath).forward(request, response);
+	}
+
+	private final DefaultResponseListener defaultResponseListener = responseExchange -> {
+		if (!responseExchange.isResponseChannelAvailable()) {
+			return false;
+		}
+		if (responseExchange.getStatusCode() == StatusCodes.SERVICE_UNAVAILABLE) {
+			ProxyIdAttachment proxyIdAttachment = responseExchange.getAttachment(ATTACHMENT_KEY_PROXY_ID);
+			Proxy proxy = null;
+			if (proxyIdAttachment != null) {
+				try {
+					proxy = proxyService.getProxy(proxyIdAttachment.proxyId);
+					if (proxy != null) {
+						logger.info(proxy, "Proxy unreachable/crashed, stopping it now");
+						asyncProxyService.stopProxy(proxy, true);
+					}
+				} catch (Throwable t) {
+					// ignore in order to complete request
+				}
+			}
+
+			String errorPage;
+			if (proxy != null && proxy.getStatus() != ProxyStatus.Stopped) {
+				errorPage = "{\"status\":\"error\", \"message\":\"app_crashed\"}";
+			} else {
+				// in-progress request got terminated because the app has been stopped (not crashed)
+				errorPage = "{\"status\":\"error\", \"message\":\"app_stopped_or_non_existent\"}";
+			}
+			responseExchange.getResponseHeaders().put(Headers.CONTENT_LENGTH, "" + errorPage.length());
+			responseExchange.getResponseHeaders().put(Headers.CONTENT_TYPE, "application/json");
+			Sender sender = responseExchange.getResponseSender();
+			sender.send(errorPage);
+			return true;
+		}
+		return false;
+	};
+	
+	private static class ProxyPathHandler extends PathHandler {
+		
+		public ProxyPathHandler(HttpHandler defaultHandler) {
+			super(defaultHandler);
+		}
+
+		@SuppressWarnings("unchecked")
+		@Override
+		public void handleRequest(HttpServerExchange exchange) throws Exception {
+			Field field = PathHandler.class.getDeclaredField("pathMatcher");
+			field.setAccessible(true);
+			PathMatcher<HttpHandler> pathMatcher = (PathMatcher<HttpHandler>) field.get(this);
+			PathMatcher.PathMatch<HttpHandler> match = pathMatcher.match(exchange.getRelativePath());
+
+			// Note: this handler may never be accessed directly (because it bypasses Spring security).
+			// Only allowed if the request was dispatched via this class.
+			if (match.getValue() instanceof ProxyHandler && exchange.getAttachment(ATTACHMENT_KEY_DISPATCHER) == null) {
+				exchange.setStatusCode(403);
+				exchange.getResponseChannel().write(ByteBuffer.wrap("Not authorized to access this proxy".getBytes()));
+			} else {
+				super.handleRequest(exchange);
+			}
+		}
+	}
+
+	private static class ProxyIdAttachment {
+		final String proxyId;
+
+		public ProxyIdAttachment(String proxyId) {
+			this.proxyId = proxyId;
+		}
+	}
+
+}