<<<<<<< HEAD
/**
 * ContainerProxy
 *
 * Copyright (C) 2016-2023 Open Analytics
 *
 * ===========================================================================
 *
 * This program is free software: you can redistribute it and/or modify
 * it under the terms of the Apache License as published by
 * The Apache Software Foundation, either version 2 of the License, or
 * (at your option) any later version.
 *
 * This program is distributed in the hope that it will be useful,
 * but WITHOUT ANY WARRANTY; without even the implied warranty of
 * MERCHANTABILITY or FITNESS FOR A PARTICULAR PURPOSE.  See the
 * Apache License for more details.
 *
 * You should have received a copy of the Apache License
 * along with this program.  If not, see <http://www.apache.org/licenses/>
 */
package eu.openanalytics.containerproxy.api;

import com.fasterxml.jackson.annotation.JsonView;
import eu.openanalytics.containerproxy.api.dto.ApiResponse;
import eu.openanalytics.containerproxy.api.dto.SwaggerDto;
import eu.openanalytics.containerproxy.model.Views;
import eu.openanalytics.containerproxy.model.runtime.Proxy;
import eu.openanalytics.containerproxy.model.spec.ProxySpec;
import eu.openanalytics.containerproxy.service.InvalidParametersException;
import eu.openanalytics.containerproxy.service.ProxyService;
import io.swagger.v3.oas.annotations.Operation;
import io.swagger.v3.oas.annotations.media.Content;
import io.swagger.v3.oas.annotations.media.ExampleObject;
import io.swagger.v3.oas.annotations.media.Schema;
import io.swagger.v3.oas.annotations.responses.ApiResponses;
import org.springframework.http.MediaType;
import org.springframework.http.ResponseEntity;
import org.springframework.http.converter.json.MappingJacksonValue;
import org.springframework.web.bind.annotation.PathVariable;
import org.springframework.web.bind.annotation.RequestMapping;
import org.springframework.web.bind.annotation.RequestMethod;
import org.springframework.web.bind.annotation.RestController;

import javax.inject.Inject;
import java.util.List;


@RestController
public class ProxyController extends BaseController {

    @Inject
    private ProxyService proxyService;

    @Inject
    private ApiSecurityService apiSecurityService;

    @Operation(summary = "Get configured proxy specs. A configuration property controls whether the full spec or a limited subset is returned.", tags = "ContainerProxy")
    @ApiResponses(value = {
            @io.swagger.v3.oas.annotations.responses.ApiResponse(
                    responseCode = "200",
                    description = "Proxy specs are returned.",
                    content = {
                            @Content(
                                    mediaType = "application/json",
                                    schema = @Schema(implementation = SwaggerDto.ProxySpecsResponse.class),
                                    examples = {
                                            @ExampleObject(name = "Full proxy (proxy.api-security.hide-spec-details=false).", value = "{\"status\": \"success\", \"data\": [{\"id\": \"01_hello\", \"displayName\": \"Hello Application\", " +
                                                    "\"description\": \"Application which demonstrates " +
                                                    "the basics of a Shiny app\", \"logoURL\": null, \"accessControl\": {\"groups\": [\"scientists\", \"mathematicians\"], \"users\": null, \"expression\": null}, \"containerSpecs\": " +
                                                    "[{\"index\": 0, \"image\": \"openanalytics/shinyproxy-demo\", \"cmd\": [\"R\", \"-e\", \"shinyproxy::run_01_hello()\"], \"env\": null, \"envFile\": null, \"network\": null, " +
                                                    "\"networkConnections\": null, \"dns\": null, \"volumes\": [], \"portMapping\": [{\"name\": \"default\", \"port\": 3838, \"targetPath\": null}], \"privileged\": false, " +
                                                    "\"memoryRequest\":" +
                                                    " null, \"memoryLimit\": null, \"cpuRequest\": null, \"cpuLimit\": null, \"labels\": null, \"dockerSwarmSecrets\": [], \"dockerRegistryDomain\": null, \"dockerRegistryUsername\": null, " +
                                                    "\"dockerRegistryPassword\": null}], \"parameters\": null, \"maxLifeTime\": null, \"stopOnLogout\": null, \"heartbeatTimeout\": null, \"specExtensions\": {\"eu.openanalytics.shinyproxy" +
                                                    ".ShinyProxySpecExtension\": {\"id\": \"01_hello\", \"websocketReconnectionMode\": null, \"shinyForceFullReload\": null, \"maxInstances\": null, \"hideNavbarOnMainPageLink\": null, " +
                                                    "\"templateGroup\": null, \"templateProperties\": {}, \"alwaysShowSwitchInstance\": null}, \"eu.openanalytics.containerproxy.backend.kubernetes.KubernetesSpecExtension\": {\"id\": " +
                                                    "\"01_hello\", \"kubernetesPodPatches\": null, \"kubernetesAdditionalManifests\": [], \"kubernetesAdditionalPersistentManifests\": []}}}, {\"id\": \"06_tabsets\", \"displayName\": null," +
                                                    " " +
                                                    "\"description\": null, \"logoURL\": null, \"accessControl\": {\"groups\": [\"scientists\"], \"users\": null, \"expression\": null}, \"containerSpecs\": [{\"index\": 0, \"image\": " +
                                                    "\"openanalytics/shinyproxy-demo\", \"cmd\": [\"R\", \"-e\", \"shinyproxy::run_06_tabsets()\"], \"env\": null, \"envFile\": null, \"network\": null, \"networkConnections\": null, " +
                                                    "\"dns\": null, \"volumes\": [], \"portMapping\": [{\"name\": \"default\", \"port\": 3838, \"targetPath\": null}], \"privileged\": false, \"memoryRequest\": null, \"memoryLimit\": null," +
                                                    " " +
                                                    "\"cpuRequest\": null, \"cpuLimit\": null, \"labels\": null, \"dockerSwarmSecrets\": [], \"dockerRegistryDomain\": null, \"dockerRegistryUsername\": null, \"dockerRegistryPassword\": " +
                                                    "null}], \"parameters\": null, \"maxLifeTime\": null, \"stopOnLogout\": null, \"heartbeatTimeout\": null, \"specExtensions\": {\"eu.openanalytics.shinyproxy.ShinyProxySpecExtension\": " +
                                                    "{\"id\": \"06_tabsets\", \"websocketReconnectionMode\": null, \"shinyForceFullReload\": null, \"maxInstances\": null, \"hideNavbarOnMainPageLink\": null, \"templateGroup\": null, " +
                                                    "\"templateProperties\": {}, \"alwaysShowSwitchInstance\": null}, \"eu.openanalytics.containerproxy.backend.kubernetes.KubernetesSpecExtension\": {\"id\": \"06_tabsets\", " +
                                                    "\"kubernetesPodPatches\": null, \"kubernetesAdditionalManifests\": [], \"kubernetesAdditionalPersistentManifests\": []}}}]}"),
                                            @ExampleObject(name = "Limited proxy (proxy.api-security.hide-spec-details=true).", value = "{\"status\": \"success\", \"data\": [{\"id\": \"01_hello\", \"displayName\": \"Hello Application\", " +
                                                    "\"description\": \"Application which demonstrates the basics of a Shiny app\", \"logoURL\": null}, {\"id\": \"06_tabsets\", \"displayName\": null, \"description\": null, \"logoURL\": " +
                                                    "null}]}")
                                    }
                            )
                    }),
    })
    @RequestMapping(value = "/api/proxyspec", method = RequestMethod.GET, produces = MediaType.APPLICATION_JSON_VALUE)
    public ResponseEntity<MappingJacksonValue> listProxySpecs() {
        List<ProxySpec> specs = proxyService.getUserSpecs();
        return ApiResponse.success(apiSecurityService.protectSpecs(specs));
    }

    @Operation(summary = "Get a configured proxy spec. A configuration property controls whether the full spec or a limited subset is returned.", tags = "ContainerProxy")
    @ApiResponses(value = {
            @io.swagger.v3.oas.annotations.responses.ApiResponse(
                    responseCode = "200",
                    description = "Proxy spec is returned.",
                    content = {
                            @Content(
                                    mediaType = "application/json",
                                    schema = @Schema(implementation = SwaggerDto.ProxySpecResponse.class),
                                    examples = {
                                            @ExampleObject(name = "Full proxy (proxy.api-security.hide-spec-details=false).", value = "{\"status\":\"success\",\"data\":{\"id\":\"01_hello\",\"displayName\":\"Hello Application\"," +
                                                    "\"description\":\"Application which demonstrates the basics of a Shiny app\",\"logoURL\":null,\"accessControl\":{\"groups\":[\"scientists\",\"mathematicians\"],\"users\":null," +
                                                    "\"expression\":null},\"containerSpecs\":[{\"index\":0,\"image\":\"openanalytics/shinyproxy-demo\",\"cmd\":[\"R\",\"-e\",\"shinyproxy::run_01_hello()\"],\"env\":null,\"envFile\":null," +
                                                    "\"network\":null,\"networkConnections\":null,\"dns\":null,\"volumes\":[],\"portMapping\":[{\"name\":\"default\",\"port\":3838,\"targetPath\":null}],\"privileged\":false," +
                                                    "\"memoryRequest\":null,\"memoryLimit\":null,\"cpuRequest\":null,\"cpuLimit\":null,\"labels\":null,\"dockerSwarmSecrets\":[],\"dockerRegistryDomain\":null," +
                                                    "\"dockerRegistryUsername\":null,\"dockerRegistryPassword\":null}],\"parameters\":null,\"maxLifeTime\":null,\"stopOnLogout\":null,\"heartbeatTimeout\":null,\"specExtensions\":{\"eu" +
                                                    ".openanalytics.shinyproxy.ShinyProxySpecExtension\":{\"id\":\"01_hello\",\"websocketReconnectionMode\":null,\"shinyForceFullReload\":null,\"maxInstances\":null," +
                                                    "\"hideNavbarOnMainPageLink\":null,\"templateGroup\":null,\"templateProperties\":{},\"alwaysShowSwitchInstance\":null},\"eu.openanalytics.containerproxy.backend.kubernetes" +
                                                    ".KubernetesSpecExtension\":{\"id\":\"01_hello\",\"kubernetesPodPatches\":null,\"kubernetesAdditionalManifests\":[],\"kubernetesAdditionalPersistentManifests\":[]}}}}"),
                                            @ExampleObject(name = "Limited proxy (proxy.api-security.hide-spec-details=true).", value = "{\"status\":\"success\",\"data\":{\"id\":\"01_hello\",\"displayName\":\"Hello Application\"," +
                                                    "\"description\":\"Application which demonstrates the basics of a Shiny app\",\"logoURL\":null}}")
                                    }
                            )
                    }),
    })
    @RequestMapping(value = "/api/proxyspec/{proxySpecId}", method = RequestMethod.GET, produces = MediaType.APPLICATION_JSON_VALUE)
    public ResponseEntity<MappingJacksonValue> getProxySpec(@PathVariable String proxySpecId) {
        ProxySpec spec = proxyService.getUserSpec(proxySpecId);
        if (spec == null) {
            return ResponseEntity.status(403).body(new MappingJacksonValue(new ApiResponse<>("fail", "forbidden")));
        }
        return ApiResponse.success(apiSecurityService.protectSpecs(spec));
    }

    @Operation(summary = "Get active proxies of logged in user.", tags = "ContainerProxy")
    @ApiResponses(value = {
            @io.swagger.v3.oas.annotations.responses.ApiResponse(
                    responseCode = "200",
                    description = "Active proxies are returned.",
                    content = {
                            @Content(
                                    mediaType = "application/json",
                                    schema = @Schema(implementation = SwaggerDto.ProxiesResponse.class),
                                    examples = {
                                            @ExampleObject(value = "{\"status\": \"success\", \"data\": [{\"id\": \"e0b39ce8-0383-4291-a786-66fc0d861da7\", \"status\": " +
                                                    "\"Up\", \"startupTimestamp\": 1234, \"createdTimestamp\": 1234, \"userId\": \"jack\", \"specId\": \"06_tabsets\", \"displayName\": \"06_tabsets\", \"containers\": [{\"index\": 0, " +
                                                    "\"id\": \"0f30f0db57589de9856c6a99a7483a9fff17923590f1f7e8c2a8df8f98057df5\", \"targets\": {\"e0b39ce8-0383-4291-a786-66fc0d861da7\": \"http://localhost:20001\"}, \"runtimeValues\": " +
                                                    "{\"SHINYPROXY_CONTAINER_INDEX\": 0}}], \"runtimeValues\": {\"SHINYPROXY_DISPLAY_NAME\": \"06_tabsets\", \"SHINYPROXY_MAX_LIFETIME\": 2, \"SHINYPROXY_FORCE_FULL_RELOAD\": false, " +
                                                    "\"SHINYPROXY_CREATED_TIMESTAMP\": \"1234\", \"SHINYPROXY_WEBSOCKET_RECONNECTION_MODE\": \"None\", \"SHINYPROXY_MAX_INSTANCES\": 1, \"SHINYPROXY_INSTANCE\": " +
                                                    "\"e2949f09a353234965441054b13f891533814ece\", \"SHINYPROXY_PUBLIC_PATH\": \"/app_proxy/e0b39ce8-0383-4291-a786-66fc0d861da7/\", \"SHINYPROXY_HEARTBEAT_TIMEOUT\": -1, " +
                                                    "\"SHINYPROXY_APP_INSTANCE\": \"_\"}}, {\"id\": \"8337742a-fd16-487f-9e1e-6d648dd0d64d\", \"status\": \"Up\", \"startupTimestamp\": 1234, \"createdTimestamp\": 1234, \"userId\": " +
                                                    "\"jack\", \"specId\": \"01_hello\", \"displayName\": \"Hello Application\", \"containers\": [{\"index\": 0, \"id\": " +
                                                    "\"bfbd6f26541f62160dd20a8717af516c7dd9ed4b08e934f253c3142819a90fef\"," +
                                                    " \"targets\": {\"8337742a-fd16-487f-9e1e-6d648dd0d64d\": \"http://localhost:20000\"}, \"runtimeValues\": {\"SHINYPROXY_CONTAINER_INDEX\": 0}}], \"runtimeValues\": " +
                                                    "{\"SHINYPROXY_DISPLAY_NAME\": \"Hello Application\", \"SHINYPROXY_MAX_LIFETIME\": -1, \"SHINYPROXY_FORCE_FULL_RELOAD\": false, \"SHINYPROXY_CREATED_TIMESTAMP\": \"1234\", " +
                                                    "\"SHINYPROXY_WEBSOCKET_RECONNECTION_MODE\": \"None\", \"SHINYPROXY_MAX_INSTANCES\": 1, \"SHINYPROXY_INSTANCE\": \"e2949f09a353234965441054b13f891533814ece\", " +
                                                    "\"SHINYPROXY_PUBLIC_PATH\":" +
                                                    " \"/app_proxy/8337742a-fd16-487f-9e1e-6d648dd0d64d/\", \"SHINYPROXY_HEARTBEAT_TIMEOUT\": -1, \"SHINYPROXY_APP_INSTANCE\": \"_\"}}]}"),
                                    }
                            )
                    }),
    })
    @JsonView(Views.UserApi.class)
    @RequestMapping(value = "/api/proxy", method = RequestMethod.GET, produces = MediaType.APPLICATION_JSON_VALUE)
    public ResponseEntity<ApiResponse<List<Proxy>>> listProxies() {
        return ApiResponse.success(proxyService.getUserProxies());
    }

    @Operation(summary = "Get an active proxy.", tags = "ContainerProxy")
    @ApiResponses(value = {
            @io.swagger.v3.oas.annotations.responses.ApiResponse(
                    responseCode = "200",
                    description = "The requesed proxy is returned.",
                    content = {
                            @Content(
                                    mediaType = "application/json",
                                    schema = @Schema(implementation = SwaggerDto.ProxyResponse.class),
                                    examples = {
                                            @ExampleObject(value = "{\"status\": \"success\", \"data\": {\"id\": \"e0b39ce8-0383-4291-a786-66fc0d861da7\", \"status\": " +
                                                    "\"Up\", \"startupTimestamp\": 1234, \"createdTimestamp\": 1234, \"userId\": \"jack\", \"specId\": \"06_tabsets\", \"displayName\": \"06_tabsets\", \"containers\": [{\"index\": 0, " +
                                                    "\"id\": \"0f30f0db57589de9856c6a99a7483a9fff17923590f1f7e8c2a8df8f98057df5\", \"targets\": {\"e0b39ce8-0383-4291-a786-66fc0d861da7\": \"http://localhost:20001\"}, \"runtimeValues\": " +
                                                    "{\"SHINYPROXY_CONTAINER_INDEX\": 0}}], \"runtimeValues\": {\"SHINYPROXY_DISPLAY_NAME\": \"06_tabsets\", \"SHINYPROXY_MAX_LIFETIME\": 2, \"SHINYPROXY_FORCE_FULL_RELOAD\": false, " +
                                                    "\"SHINYPROXY_CREATED_TIMESTAMP\": \"1234\", \"SHINYPROXY_WEBSOCKET_RECONNECTION_MODE\": \"None\", \"SHINYPROXY_MAX_INSTANCES\": 1, \"SHINYPROXY_INSTANCE\": " +
                                                    "\"e2949f09a353234965441054b13f891533814ece\", \"SHINYPROXY_PUBLIC_PATH\": \"/app_proxy/e0b39ce8-0383-4291-a786-66fc0d861da7/\", \"SHINYPROXY_HEARTBEAT_TIMEOUT\": -1, " +
                                                    "\"SHINYPROXY_APP_INSTANCE\": \"_\"}}}"),
                                    }
                            )
                    }),
            @io.swagger.v3.oas.annotations.responses.ApiResponse(
                    responseCode = "403",
                    description = "Proxy not found or no permission to access this proxy.",
                    content = {
                            @Content(
                                    mediaType = "application/json",
                                    examples = {@ExampleObject(value = "{\"status\": \"fail\", \"data\": \"forbidden\"}")}
                            )
                    }),
    })
    @JsonView(Views.UserApi.class)
    @RequestMapping(value = "/api/proxy/{proxyId}", method = RequestMethod.GET, produces = MediaType.APPLICATION_JSON_VALUE)
    public ResponseEntity<ApiResponse<Proxy>> getProxy(@PathVariable String proxyId) {
        Proxy proxy = proxyService.getProxy(proxyId);
        if (proxy == null) {
            return ApiResponse.failForbidden();
        }
        return ApiResponse.success(proxy);
    }

    @Operation(summary = "Create and start a proxy using the given spec id.", tags = "ContainerProxy")
    @ApiResponses(value = {
            @io.swagger.v3.oas.annotations.responses.ApiResponse(
                    responseCode = "200",
                    description = "The proxy has been created.",
                    content = {
                            @Content(
                                    mediaType = "application/json",
                                    schema = @Schema(implementation = SwaggerDto.ProxyResponse.class),
                                    examples = {
                                            @ExampleObject(value = "{\"status\": \"success\", \"data\": {\"id\": \"7e513890-da59-405c-bceb-c8ffeed62658\", \"status\": \"Up\", \"startupTimestamp\": 1234, \"createdTimestamp\": 1234, " +
                                                    "\"userId\": \"jack\", \"specId\": \"01_hello\", \"displayName\": \"Hello Application\", \"containers\": [{\"index\": 0, \"id\": " +
                                                    "\"9e433c7da03090b0dd4e36c00b2a11d804ff5036a0b700c0e213d62569ab674a\", \"targets\": {\"7e513890-da59-405c-bceb-c8ffeed62658\": \"http://localhost:20000\"}, \"runtimeValues\": " +
                                                    "{\"SHINYPROXY_CONTAINER_INDEX\": 0}}], \"runtimeValues\": {\"SHINYPROXY_DISPLAY_NAME\": \"Hello Application\", \"SHINYPROXY_MAX_LIFETIME\": -1, \"SHINYPROXY_CREATED_TIMESTAMP\": " +
                                                    "\"1234\", \"SHINYPROXY_INSTANCE\": \"e2949f09a353234965441054b13f891533814ece\", \"SHINYPROXY_HEARTBEAT_TIMEOUT\": -1}}}"),
                                    }
                            )
                    }),
            @io.swagger.v3.oas.annotations.responses.ApiResponse(
                    responseCode = "403",
                    description = "Proxy spec not found or no permission to use this proxy spec.",
                    content = {
                            @Content(
                                    mediaType = "application/json",
                                    examples = {@ExampleObject(value = "{\"status\": \"fail\", \"data\": \"forbidden\"}")}
                            )
                    }),
            @io.swagger.v3.oas.annotations.responses.ApiResponse(
                    responseCode = "500",
                    description = "Failed to start proxy.",
                    content = {
                            @Content(
                                    mediaType = "application/json",
                                    examples = {@ExampleObject(value = "{\"status\": \"fail\", \"data\": \"Failed to start proxy\"}")}
                            )
                    }),
    })
    @JsonView(Views.UserApi.class)
    @RequestMapping(value = "/api/proxy/{proxySpecId}", method = RequestMethod.POST, produces = MediaType.APPLICATION_JSON_VALUE)
    public ResponseEntity<ApiResponse<Proxy>> startProxy(@PathVariable String proxySpecId) throws InvalidParametersException {
        ProxySpec baseSpec = proxyService.getUserSpec(proxySpecId);
        if (baseSpec == null) {
            return ApiResponse.failForbidden();
        }
        try {
            Proxy proxy = proxyService.startProxy(baseSpec);
            return ApiResponse.created(proxy);
        } catch (Throwable t) {
            return ApiResponse.error("Failed to start proxy");
        }
    }

}
=======
/**
 * ContainerProxy
 *
 * Copyright (C) 2016-2023 Open Analytics
 *
 * ===========================================================================
 *
 * This program is free software: you can redistribute it and/or modify
 * it under the terms of the Apache License as published by
 * The Apache Software Foundation, either version 2 of the License, or
 * (at your option) any later version.
 *
 * This program is distributed in the hope that it will be useful,
 * but WITHOUT ANY WARRANTY; without even the implied warranty of
 * MERCHANTABILITY or FITNESS FOR A PARTICULAR PURPOSE.  See the
 * Apache License for more details.
 *
 * You should have received a copy of the Apache License
 * along with this program.  If not, see <http://www.apache.org/licenses/>
 */
package eu.openanalytics.containerproxy.api;

import com.fasterxml.jackson.annotation.JsonView;
import eu.openanalytics.containerproxy.api.dto.ApiResponse;
import eu.openanalytics.containerproxy.api.dto.SwaggerDto;
import eu.openanalytics.containerproxy.model.Views;
import eu.openanalytics.containerproxy.model.runtime.Proxy;
import eu.openanalytics.containerproxy.model.spec.ProxySpec;
import eu.openanalytics.containerproxy.service.InvalidParametersException;
import eu.openanalytics.containerproxy.service.ProxyService;
import io.swagger.v3.oas.annotations.Operation;
import io.swagger.v3.oas.annotations.media.Content;
import io.swagger.v3.oas.annotations.media.ExampleObject;
import io.swagger.v3.oas.annotations.media.Schema;
import io.swagger.v3.oas.annotations.responses.ApiResponses;
import org.springframework.http.MediaType;
import org.springframework.http.ResponseEntity;
import org.springframework.http.converter.json.MappingJacksonValue;
import org.springframework.web.bind.annotation.PathVariable;
import org.springframework.web.bind.annotation.RequestBody;
import org.springframework.web.bind.annotation.RequestMapping;
import org.springframework.web.bind.annotation.RequestMethod;
import org.springframework.web.bind.annotation.RestController;

import javax.inject.Inject;
import java.util.List;
import java.util.Map;


@RestController
public class ProxyController extends BaseController {

	@Inject
	private ProxyService proxyService;

	@Inject
	private ApiSecurityService apiSecurityService;

	@Operation(summary = "Get configured proxy specs. A configuration property controls whether the full spec or a limited subset is returned.", tags = "ContainerProxy")
	@ApiResponses(value = {
			@io.swagger.v3.oas.annotations.responses.ApiResponse(
					responseCode = "200",
					description = "Proxy specs are returned.",
					content = {
							@Content(
									mediaType = "application/json",
									schema = @Schema(implementation = SwaggerDto.ProxySpecsResponse.class),
									examples = {
											@ExampleObject(name = "Full proxy (proxy.api-security.hide-spec-details=false).", value = "{\"status\": \"success\", \"data\": [{\"id\": \"01_hello\", \"displayName\": \"Hello Application\", \"description\": \"Application which demonstrates " +
													"the basics of a Shiny app\", \"logoURL\": null, \"accessControl\": {\"groups\": [\"scientists\", \"mathematicians\"], \"users\": null, \"expression\": null}, \"containerSpecs\": " +
													"[{\"index\": 0, \"image\": \"openanalytics/shinyproxy-demo\", \"cmd\": [\"R\", \"-e\", \"shinyproxy::run_01_hello()\"], \"env\": null, \"envFile\": null, \"network\": null, " +
													"\"networkConnections\": null, \"dns\": null, \"volumes\": [], \"portMapping\": [{\"name\": \"default\", \"port\": 3838, \"targetPath\": null}], \"privileged\": false, \"memoryRequest\":" +
													" null, \"memoryLimit\": null, \"cpuRequest\": null, \"cpuLimit\": null, \"labels\": null, \"dockerSwarmSecrets\": [], \"dockerRegistryDomain\": null, \"dockerRegistryUsername\": null, " +
													"\"dockerRegistryPassword\": null}], \"parameters\": null, \"maxLifeTime\": null, \"stopOnLogout\": null, \"heartbeatTimeout\": null, \"specExtensions\": {\"eu.openanalytics.shinyproxy" +
													".ShinyProxySpecExtension\": {\"id\": \"01_hello\", \"websocketReconnectionMode\": null, \"shinyForceFullReload\": null, \"maxInstances\": null, \"hideNavbarOnMainPageLink\": null, " +
													"\"templateGroup\": null, \"templateProperties\": {}, \"alwaysShowSwitchInstance\": null}, \"eu.openanalytics.containerproxy.backend.kubernetes.KubernetesSpecExtension\": {\"id\": " +
													"\"01_hello\", \"kubernetesPodPatches\": null, \"kubernetesAdditionalManifests\": [], \"kubernetesAdditionalPersistentManifests\": []}}}, {\"id\": \"06_tabsets\", \"displayName\": null, " +
													"\"description\": null, \"logoURL\": null, \"accessControl\": {\"groups\": [\"scientists\"], \"users\": null, \"expression\": null}, \"containerSpecs\": [{\"index\": 0, \"image\": " +
													"\"openanalytics/shinyproxy-demo\", \"cmd\": [\"R\", \"-e\", \"shinyproxy::run_06_tabsets()\"], \"env\": null, \"envFile\": null, \"network\": null, \"networkConnections\": null, " +
													"\"dns\": null, \"volumes\": [], \"portMapping\": [{\"name\": \"default\", \"port\": 3838, \"targetPath\": null}], \"privileged\": false, \"memoryRequest\": null, \"memoryLimit\": null, " +
													"\"cpuRequest\": null, \"cpuLimit\": null, \"labels\": null, \"dockerSwarmSecrets\": [], \"dockerRegistryDomain\": null, \"dockerRegistryUsername\": null, \"dockerRegistryPassword\": " +
													"null}], \"parameters\": null, \"maxLifeTime\": null, \"stopOnLogout\": null, \"heartbeatTimeout\": null, \"specExtensions\": {\"eu.openanalytics.shinyproxy.ShinyProxySpecExtension\": " +
													"{\"id\": \"06_tabsets\", \"websocketReconnectionMode\": null, \"shinyForceFullReload\": null, \"maxInstances\": null, \"hideNavbarOnMainPageLink\": null, \"templateGroup\": null, " +
													"\"templateProperties\": {}, \"alwaysShowSwitchInstance\": null}, \"eu.openanalytics.containerproxy.backend.kubernetes.KubernetesSpecExtension\": {\"id\": \"06_tabsets\", " +
													"\"kubernetesPodPatches\": null, \"kubernetesAdditionalManifests\": [], \"kubernetesAdditionalPersistentManifests\": []}}}]}"),
											@ExampleObject(name = "Limited proxy (proxy.api-security.hide-spec-details=true).", value = "{\"status\": \"success\", \"data\": [{\"id\": \"01_hello\", \"displayName\": \"Hello Application\", " +
													"\"description\": \"Application which demonstrates the basics of a Shiny app\", \"logoURL\": null}, {\"id\": \"06_tabsets\", \"displayName\": null, \"description\": null, \"logoURL\": " +
													"null}]}")
									}
							)
					}),
	})
    @RequestMapping(value="/api/proxyspec", method=RequestMethod.GET, produces=MediaType.APPLICATION_JSON_VALUE)
	public ResponseEntity<MappingJacksonValue> listProxySpecs() {
	   List<ProxySpec> specs = proxyService.getProxySpecs(null, false);
	   return ApiResponse.success(apiSecurityService.protectSpecs(specs));
	}

	@Operation(summary = "Get a configured proxy spec. A configuration property controls whether the full spec or a limited subset is returned.", tags = "ContainerProxy")
	@ApiResponses(value = {
			@io.swagger.v3.oas.annotations.responses.ApiResponse(
					responseCode = "200",
					description = "Proxy spec is returned.",
					content = {
							@Content(
									mediaType = "application/json",
									schema = @Schema(implementation = SwaggerDto.ProxySpecResponse.class),
									examples = {
											@ExampleObject(name = "Full proxy (proxy.api-security.hide-spec-details=false).", value = "{\"status\":\"success\",\"data\":{\"id\":\"01_hello\",\"displayName\":\"Hello Application\"," +
													"\"description\":\"Application which demonstrates the basics of a Shiny app\",\"logoURL\":null,\"accessControl\":{\"groups\":[\"scientists\",\"mathematicians\"],\"users\":null," +
													"\"expression\":null},\"containerSpecs\":[{\"index\":0,\"image\":\"openanalytics/shinyproxy-demo\",\"cmd\":[\"R\",\"-e\",\"shinyproxy::run_01_hello()\"],\"env\":null,\"envFile\":null," +
													"\"network\":null,\"networkConnections\":null,\"dns\":null,\"volumes\":[],\"portMapping\":[{\"name\":\"default\",\"port\":3838,\"targetPath\":null}],\"privileged\":false," +
													"\"memoryRequest\":null,\"memoryLimit\":null,\"cpuRequest\":null,\"cpuLimit\":null,\"labels\":null,\"dockerSwarmSecrets\":[],\"dockerRegistryDomain\":null," +
													"\"dockerRegistryUsername\":null,\"dockerRegistryPassword\":null}],\"parameters\":null,\"maxLifeTime\":null,\"stopOnLogout\":null,\"heartbeatTimeout\":null,\"specExtensions\":{\"eu" +
													".openanalytics.shinyproxy.ShinyProxySpecExtension\":{\"id\":\"01_hello\",\"websocketReconnectionMode\":null,\"shinyForceFullReload\":null,\"maxInstances\":null," +
													"\"hideNavbarOnMainPageLink\":null,\"templateGroup\":null,\"templateProperties\":{},\"alwaysShowSwitchInstance\":null},\"eu.openanalytics.containerproxy.backend.kubernetes" +
													".KubernetesSpecExtension\":{\"id\":\"01_hello\",\"kubernetesPodPatches\":null,\"kubernetesAdditionalManifests\":[],\"kubernetesAdditionalPersistentManifests\":[]}}}}"),
											@ExampleObject(name = "Limited proxy (proxy.api-security.hide-spec-details=true).", value = "{\"status\":\"success\",\"data\":{\"id\":\"01_hello\",\"displayName\":\"Hello Application\"," +
													"\"description\":\"Application which demonstrates the basics of a Shiny app\",\"logoURL\":null}}")
									}
							)
					}),
	})
	@RequestMapping(value="/api/proxyspec/{proxySpecId}", method=RequestMethod.GET, produces=MediaType.APPLICATION_JSON_VALUE)
	public ResponseEntity<MappingJacksonValue> getProxySpec(@PathVariable String proxySpecId) {
		ProxySpec spec = proxyService.findProxySpec(s -> s.getId().equals(proxySpecId), false);
		if (spec == null) {
			return ResponseEntity.status(403).body(new MappingJacksonValue(new ApiResponse<>("fail", "forbidden")));
		}
		return ApiResponse.success(apiSecurityService.protectSpecs(spec));
	}

	@Operation(summary = "Get active proxies of logged in user.", tags = "ContainerProxy")
	@ApiResponses(value = {
			@io.swagger.v3.oas.annotations.responses.ApiResponse(
					responseCode = "200",
					description = "Active proxies are returned.",
					content = {
							@Content(
									mediaType = "application/json",
									schema = @Schema(implementation = SwaggerDto.ProxiesResponse.class),
									examples = {
											@ExampleObject(value = "{\"status\": \"success\", \"data\": [{\"id\": \"e0b39ce8-0383-4291-a786-66fc0d861da7\", \"status\": " +
													"\"Up\", \"startupTimestamp\": 1234, \"createdTimestamp\": 1234, \"userId\": \"jack\", \"specId\": \"06_tabsets\", \"displayName\": \"06_tabsets\", \"containers\": [{\"index\": 0, " +
													"\"id\": \"0f30f0db57589de9856c6a99a7483a9fff17923590f1f7e8c2a8df8f98057df5\", \"targets\": {\"e0b39ce8-0383-4291-a786-66fc0d861da7\": \"http://localhost:20001\"}, \"runtimeValues\": " +
													"{\"SHINYPROXY_CONTAINER_INDEX\": 0}}], \"runtimeValues\": {\"SHINYPROXY_DISPLAY_NAME\": \"06_tabsets\", \"SHINYPROXY_MAX_LIFETIME\": 2, \"SHINYPROXY_FORCE_FULL_RELOAD\": false, " +
													"\"SHINYPROXY_CREATED_TIMESTAMP\": \"1234\", \"SHINYPROXY_WEBSOCKET_RECONNECTION_MODE\": \"None\", \"SHINYPROXY_MAX_INSTANCES\": 1, \"SHINYPROXY_INSTANCE\": " +
													"\"e2949f09a353234965441054b13f891533814ece\", \"SHINYPROXY_PUBLIC_PATH\": \"/app_proxy/e0b39ce8-0383-4291-a786-66fc0d861da7/\", \"SHINYPROXY_HEARTBEAT_TIMEOUT\": -1, " +
													"\"SHINYPROXY_APP_INSTANCE\": \"_\"}}, {\"id\": \"8337742a-fd16-487f-9e1e-6d648dd0d64d\", \"status\": \"Up\", \"startupTimestamp\": 1234, \"createdTimestamp\": 1234, \"userId\": " +
													"\"jack\", \"specId\": \"01_hello\", \"displayName\": \"Hello Application\", \"containers\": [{\"index\": 0, \"id\": \"bfbd6f26541f62160dd20a8717af516c7dd9ed4b08e934f253c3142819a90fef\"," +
													" \"targets\": {\"8337742a-fd16-487f-9e1e-6d648dd0d64d\": \"http://localhost:20000\"}, \"runtimeValues\": {\"SHINYPROXY_CONTAINER_INDEX\": 0}}], \"runtimeValues\": " +
													"{\"SHINYPROXY_DISPLAY_NAME\": \"Hello Application\", \"SHINYPROXY_MAX_LIFETIME\": -1, \"SHINYPROXY_FORCE_FULL_RELOAD\": false, \"SHINYPROXY_CREATED_TIMESTAMP\": \"1234\", " +
													"\"SHINYPROXY_WEBSOCKET_RECONNECTION_MODE\": \"None\", \"SHINYPROXY_MAX_INSTANCES\": 1, \"SHINYPROXY_INSTANCE\": \"e2949f09a353234965441054b13f891533814ece\", \"SHINYPROXY_PUBLIC_PATH\":" +
													" \"/app_proxy/8337742a-fd16-487f-9e1e-6d648dd0d64d/\", \"SHINYPROXY_HEARTBEAT_TIMEOUT\": -1, \"SHINYPROXY_APP_INSTANCE\": \"_\"}}]}"),
									}
							)
					}),
	})
	@JsonView(Views.UserApi.class)
	@RequestMapping(value="/api/proxy", method=RequestMethod.GET, produces=MediaType.APPLICATION_JSON_VALUE)
	public ResponseEntity<ApiResponse<List<Proxy>>> listProxies() {
		return ApiResponse.success(proxyService.getProxiesOfCurrentUser(null));
	}

	@Operation(summary = "Get an active proxy.", tags = "ContainerProxy")
	@ApiResponses(value = {
			@io.swagger.v3.oas.annotations.responses.ApiResponse(
					responseCode = "200",
					description = "The requesed proxy is returned.",
					content = {
							@Content(
									mediaType = "application/json",
									schema = @Schema(implementation = SwaggerDto.ProxyResponse.class),
									examples = {
											@ExampleObject(value = "{\"status\": \"success\", \"data\": {\"id\": \"e0b39ce8-0383-4291-a786-66fc0d861da7\", \"status\": " +
													"\"Up\", \"startupTimestamp\": 1234, \"createdTimestamp\": 1234, \"userId\": \"jack\", \"specId\": \"06_tabsets\", \"displayName\": \"06_tabsets\", \"containers\": [{\"index\": 0, " +
													"\"id\": \"0f30f0db57589de9856c6a99a7483a9fff17923590f1f7e8c2a8df8f98057df5\", \"targets\": {\"e0b39ce8-0383-4291-a786-66fc0d861da7\": \"http://localhost:20001\"}, \"runtimeValues\": " +
													"{\"SHINYPROXY_CONTAINER_INDEX\": 0}}], \"runtimeValues\": {\"SHINYPROXY_DISPLAY_NAME\": \"06_tabsets\", \"SHINYPROXY_MAX_LIFETIME\": 2, \"SHINYPROXY_FORCE_FULL_RELOAD\": false, " +
													"\"SHINYPROXY_CREATED_TIMESTAMP\": \"1234\", \"SHINYPROXY_WEBSOCKET_RECONNECTION_MODE\": \"None\", \"SHINYPROXY_MAX_INSTANCES\": 1, \"SHINYPROXY_INSTANCE\": " +
													"\"e2949f09a353234965441054b13f891533814ece\", \"SHINYPROXY_PUBLIC_PATH\": \"/app_proxy/e0b39ce8-0383-4291-a786-66fc0d861da7/\", \"SHINYPROXY_HEARTBEAT_TIMEOUT\": -1, " +
													"\"SHINYPROXY_APP_INSTANCE\": \"_\"}}}"),
									}
							)
					}),
            @io.swagger.v3.oas.annotations.responses.ApiResponse(
                    responseCode = "403",
                    description = "Proxy not found or no permission to access this proxy.",
                    content = {
                            @Content(
                                    mediaType = "application/json",
                                    examples = {@ExampleObject(value = "{\"status\": \"fail\", \"data\": \"forbidden\"}")}
                            )
                    }),
	})
	@JsonView(Views.UserApi.class)
	@RequestMapping(value="/api/proxy/{proxyId}", method=RequestMethod.GET, produces=MediaType.APPLICATION_JSON_VALUE)
	public ResponseEntity<ApiResponse<Proxy>> getProxy(@PathVariable String proxyId) {
		Proxy proxy = proxyService.findProxy(p -> p.getId().equals(proxyId), false);
		if (proxy == null) {
			return ApiResponse.failForbidden();
		}
		return ApiResponse.success(proxy);
	}

    @Operation(summary = "Create and start a proxy using the given spec id.", tags = "ContainerProxy")
    @ApiResponses(value = {
            @io.swagger.v3.oas.annotations.responses.ApiResponse(
                    responseCode = "200",
                    description = "The proxy has been created.",
                    content = {
                            @Content(
                                    mediaType = "application/json",
                                    schema = @Schema(implementation = SwaggerDto.ProxyResponse.class),
                                    examples = {
                                            @ExampleObject(value = "{\"status\": \"success\", \"data\": {\"id\": \"7e513890-da59-405c-bceb-c8ffeed62658\", \"status\": \"Up\", \"startupTimestamp\": 1234, \"createdTimestamp\": 1234, " +
													"\"userId\": \"jack\", \"specId\": \"01_hello\", \"displayName\": \"Hello Application\", \"containers\": [{\"index\": 0, \"id\": " +
													"\"9e433c7da03090b0dd4e36c00b2a11d804ff5036a0b700c0e213d62569ab674a\", \"targets\": {\"7e513890-da59-405c-bceb-c8ffeed62658\": \"http://localhost:20000\"}, \"runtimeValues\": " +
													"{\"SHINYPROXY_CONTAINER_INDEX\": 0}}], \"runtimeValues\": {\"SHINYPROXY_DISPLAY_NAME\": \"Hello Application\", \"SHINYPROXY_MAX_LIFETIME\": -1, \"SHINYPROXY_CREATED_TIMESTAMP\": " +
													"\"1234\", \"SHINYPROXY_INSTANCE\": \"e2949f09a353234965441054b13f891533814ece\", \"SHINYPROXY_HEARTBEAT_TIMEOUT\": -1}}}"),
                                    }
                            )
                    }),
            @io.swagger.v3.oas.annotations.responses.ApiResponse(
                    responseCode = "403",
                    description = "Proxy spec not found or no permission to use this proxy spec.",
                    content = {
                            @Content(
                                    mediaType = "application/json",
                                    examples = {@ExampleObject(value = "{\"status\": \"fail\", \"data\": \"forbidden\"}")}
                            )
                    }),
            @io.swagger.v3.oas.annotations.responses.ApiResponse(
                    responseCode = "500",
                    description = "Failed to start proxy.",
                    content = {
                            @Content(
                                    mediaType = "application/json",
                                    examples = {@ExampleObject(value = "{\"status\": \"fail\", \"data\": \"Failed to start proxy\"}")}
                            )
                    }),
    })
    @JsonView(Views.UserApi.class)
	@RequestMapping(value="/api/proxy/{proxySpecId}", method=RequestMethod.POST, produces=MediaType.APPLICATION_JSON_VALUE)
	public ResponseEntity<ApiResponse<Proxy>> startProxy(@PathVariable String proxySpecId, @RequestBody(required = false) ParametersBody parametersBody) throws InvalidParametersException {
		ProxySpec baseSpec = proxyService.findProxySpec(s -> s.getId().equals(proxySpecId), false);
		if (baseSpec == null) {
			return ApiResponse.failForbidden();
		}

        try {
            Proxy proxy = proxyService.startProxy(baseSpec, (parametersBody != null) ? parametersBody.getParameters() : null);
            return ApiResponse.created(proxy);
        } catch (InvalidParametersException ex) {
            return ApiResponse.fail(ex.getMessage());
        } catch (Throwable t ) {
            return ApiResponse.error("Failed to start proxy");
        }
	}

    public static class ParametersBody {
        private Map<String, String> parameters;

        @Schema(description = "Map of parameters for the app.", requiredMode = Schema.RequiredMode.NOT_REQUIRED)
        public Map<String, String> getParameters() {
            return parameters;
        }

        public void setParameters(Map<String, String> parameters) {
            this.parameters = parameters;
        }

    }

}
>>>>>>> 789defea
<|MERGE_RESOLUTION|>--- conflicted
+++ resolved
@@ -1,538 +1,274 @@
-<<<<<<< HEAD
-/**
- * ContainerProxy
- *
- * Copyright (C) 2016-2023 Open Analytics
- *
- * ===========================================================================
- *
- * This program is free software: you can redistribute it and/or modify
- * it under the terms of the Apache License as published by
- * The Apache Software Foundation, either version 2 of the License, or
- * (at your option) any later version.
- *
- * This program is distributed in the hope that it will be useful,
- * but WITHOUT ANY WARRANTY; without even the implied warranty of
- * MERCHANTABILITY or FITNESS FOR A PARTICULAR PURPOSE.  See the
- * Apache License for more details.
- *
- * You should have received a copy of the Apache License
- * along with this program.  If not, see <http://www.apache.org/licenses/>
- */
-package eu.openanalytics.containerproxy.api;
-
-import com.fasterxml.jackson.annotation.JsonView;
-import eu.openanalytics.containerproxy.api.dto.ApiResponse;
-import eu.openanalytics.containerproxy.api.dto.SwaggerDto;
-import eu.openanalytics.containerproxy.model.Views;
-import eu.openanalytics.containerproxy.model.runtime.Proxy;
-import eu.openanalytics.containerproxy.model.spec.ProxySpec;
-import eu.openanalytics.containerproxy.service.InvalidParametersException;
-import eu.openanalytics.containerproxy.service.ProxyService;
-import io.swagger.v3.oas.annotations.Operation;
-import io.swagger.v3.oas.annotations.media.Content;
-import io.swagger.v3.oas.annotations.media.ExampleObject;
-import io.swagger.v3.oas.annotations.media.Schema;
-import io.swagger.v3.oas.annotations.responses.ApiResponses;
-import org.springframework.http.MediaType;
-import org.springframework.http.ResponseEntity;
-import org.springframework.http.converter.json.MappingJacksonValue;
-import org.springframework.web.bind.annotation.PathVariable;
-import org.springframework.web.bind.annotation.RequestMapping;
-import org.springframework.web.bind.annotation.RequestMethod;
-import org.springframework.web.bind.annotation.RestController;
-
-import javax.inject.Inject;
-import java.util.List;
-
-
-@RestController
-public class ProxyController extends BaseController {
-
-    @Inject
-    private ProxyService proxyService;
-
-    @Inject
-    private ApiSecurityService apiSecurityService;
-
-    @Operation(summary = "Get configured proxy specs. A configuration property controls whether the full spec or a limited subset is returned.", tags = "ContainerProxy")
-    @ApiResponses(value = {
-            @io.swagger.v3.oas.annotations.responses.ApiResponse(
-                    responseCode = "200",
-                    description = "Proxy specs are returned.",
-                    content = {
-                            @Content(
-                                    mediaType = "application/json",
-                                    schema = @Schema(implementation = SwaggerDto.ProxySpecsResponse.class),
-                                    examples = {
-                                            @ExampleObject(name = "Full proxy (proxy.api-security.hide-spec-details=false).", value = "{\"status\": \"success\", \"data\": [{\"id\": \"01_hello\", \"displayName\": \"Hello Application\", " +
-                                                    "\"description\": \"Application which demonstrates " +
-                                                    "the basics of a Shiny app\", \"logoURL\": null, \"accessControl\": {\"groups\": [\"scientists\", \"mathematicians\"], \"users\": null, \"expression\": null}, \"containerSpecs\": " +
-                                                    "[{\"index\": 0, \"image\": \"openanalytics/shinyproxy-demo\", \"cmd\": [\"R\", \"-e\", \"shinyproxy::run_01_hello()\"], \"env\": null, \"envFile\": null, \"network\": null, " +
-                                                    "\"networkConnections\": null, \"dns\": null, \"volumes\": [], \"portMapping\": [{\"name\": \"default\", \"port\": 3838, \"targetPath\": null}], \"privileged\": false, " +
-                                                    "\"memoryRequest\":" +
-                                                    " null, \"memoryLimit\": null, \"cpuRequest\": null, \"cpuLimit\": null, \"labels\": null, \"dockerSwarmSecrets\": [], \"dockerRegistryDomain\": null, \"dockerRegistryUsername\": null, " +
-                                                    "\"dockerRegistryPassword\": null}], \"parameters\": null, \"maxLifeTime\": null, \"stopOnLogout\": null, \"heartbeatTimeout\": null, \"specExtensions\": {\"eu.openanalytics.shinyproxy" +
-                                                    ".ShinyProxySpecExtension\": {\"id\": \"01_hello\", \"websocketReconnectionMode\": null, \"shinyForceFullReload\": null, \"maxInstances\": null, \"hideNavbarOnMainPageLink\": null, " +
-                                                    "\"templateGroup\": null, \"templateProperties\": {}, \"alwaysShowSwitchInstance\": null}, \"eu.openanalytics.containerproxy.backend.kubernetes.KubernetesSpecExtension\": {\"id\": " +
-                                                    "\"01_hello\", \"kubernetesPodPatches\": null, \"kubernetesAdditionalManifests\": [], \"kubernetesAdditionalPersistentManifests\": []}}}, {\"id\": \"06_tabsets\", \"displayName\": null," +
-                                                    " " +
-                                                    "\"description\": null, \"logoURL\": null, \"accessControl\": {\"groups\": [\"scientists\"], \"users\": null, \"expression\": null}, \"containerSpecs\": [{\"index\": 0, \"image\": " +
-                                                    "\"openanalytics/shinyproxy-demo\", \"cmd\": [\"R\", \"-e\", \"shinyproxy::run_06_tabsets()\"], \"env\": null, \"envFile\": null, \"network\": null, \"networkConnections\": null, " +
-                                                    "\"dns\": null, \"volumes\": [], \"portMapping\": [{\"name\": \"default\", \"port\": 3838, \"targetPath\": null}], \"privileged\": false, \"memoryRequest\": null, \"memoryLimit\": null," +
-                                                    " " +
-                                                    "\"cpuRequest\": null, \"cpuLimit\": null, \"labels\": null, \"dockerSwarmSecrets\": [], \"dockerRegistryDomain\": null, \"dockerRegistryUsername\": null, \"dockerRegistryPassword\": " +
-                                                    "null}], \"parameters\": null, \"maxLifeTime\": null, \"stopOnLogout\": null, \"heartbeatTimeout\": null, \"specExtensions\": {\"eu.openanalytics.shinyproxy.ShinyProxySpecExtension\": " +
-                                                    "{\"id\": \"06_tabsets\", \"websocketReconnectionMode\": null, \"shinyForceFullReload\": null, \"maxInstances\": null, \"hideNavbarOnMainPageLink\": null, \"templateGroup\": null, " +
-                                                    "\"templateProperties\": {}, \"alwaysShowSwitchInstance\": null}, \"eu.openanalytics.containerproxy.backend.kubernetes.KubernetesSpecExtension\": {\"id\": \"06_tabsets\", " +
-                                                    "\"kubernetesPodPatches\": null, \"kubernetesAdditionalManifests\": [], \"kubernetesAdditionalPersistentManifests\": []}}}]}"),
-                                            @ExampleObject(name = "Limited proxy (proxy.api-security.hide-spec-details=true).", value = "{\"status\": \"success\", \"data\": [{\"id\": \"01_hello\", \"displayName\": \"Hello Application\", " +
-                                                    "\"description\": \"Application which demonstrates the basics of a Shiny app\", \"logoURL\": null}, {\"id\": \"06_tabsets\", \"displayName\": null, \"description\": null, \"logoURL\": " +
-                                                    "null}]}")
-                                    }
-                            )
-                    }),
-    })
-    @RequestMapping(value = "/api/proxyspec", method = RequestMethod.GET, produces = MediaType.APPLICATION_JSON_VALUE)
-    public ResponseEntity<MappingJacksonValue> listProxySpecs() {
-        List<ProxySpec> specs = proxyService.getUserSpecs();
-        return ApiResponse.success(apiSecurityService.protectSpecs(specs));
-    }
-
-    @Operation(summary = "Get a configured proxy spec. A configuration property controls whether the full spec or a limited subset is returned.", tags = "ContainerProxy")
-    @ApiResponses(value = {
-            @io.swagger.v3.oas.annotations.responses.ApiResponse(
-                    responseCode = "200",
-                    description = "Proxy spec is returned.",
-                    content = {
-                            @Content(
-                                    mediaType = "application/json",
-                                    schema = @Schema(implementation = SwaggerDto.ProxySpecResponse.class),
-                                    examples = {
-                                            @ExampleObject(name = "Full proxy (proxy.api-security.hide-spec-details=false).", value = "{\"status\":\"success\",\"data\":{\"id\":\"01_hello\",\"displayName\":\"Hello Application\"," +
-                                                    "\"description\":\"Application which demonstrates the basics of a Shiny app\",\"logoURL\":null,\"accessControl\":{\"groups\":[\"scientists\",\"mathematicians\"],\"users\":null," +
-                                                    "\"expression\":null},\"containerSpecs\":[{\"index\":0,\"image\":\"openanalytics/shinyproxy-demo\",\"cmd\":[\"R\",\"-e\",\"shinyproxy::run_01_hello()\"],\"env\":null,\"envFile\":null," +
-                                                    "\"network\":null,\"networkConnections\":null,\"dns\":null,\"volumes\":[],\"portMapping\":[{\"name\":\"default\",\"port\":3838,\"targetPath\":null}],\"privileged\":false," +
-                                                    "\"memoryRequest\":null,\"memoryLimit\":null,\"cpuRequest\":null,\"cpuLimit\":null,\"labels\":null,\"dockerSwarmSecrets\":[],\"dockerRegistryDomain\":null," +
-                                                    "\"dockerRegistryUsername\":null,\"dockerRegistryPassword\":null}],\"parameters\":null,\"maxLifeTime\":null,\"stopOnLogout\":null,\"heartbeatTimeout\":null,\"specExtensions\":{\"eu" +
-                                                    ".openanalytics.shinyproxy.ShinyProxySpecExtension\":{\"id\":\"01_hello\",\"websocketReconnectionMode\":null,\"shinyForceFullReload\":null,\"maxInstances\":null," +
-                                                    "\"hideNavbarOnMainPageLink\":null,\"templateGroup\":null,\"templateProperties\":{},\"alwaysShowSwitchInstance\":null},\"eu.openanalytics.containerproxy.backend.kubernetes" +
-                                                    ".KubernetesSpecExtension\":{\"id\":\"01_hello\",\"kubernetesPodPatches\":null,\"kubernetesAdditionalManifests\":[],\"kubernetesAdditionalPersistentManifests\":[]}}}}"),
-                                            @ExampleObject(name = "Limited proxy (proxy.api-security.hide-spec-details=true).", value = "{\"status\":\"success\",\"data\":{\"id\":\"01_hello\",\"displayName\":\"Hello Application\"," +
-                                                    "\"description\":\"Application which demonstrates the basics of a Shiny app\",\"logoURL\":null}}")
-                                    }
-                            )
-                    }),
-    })
-    @RequestMapping(value = "/api/proxyspec/{proxySpecId}", method = RequestMethod.GET, produces = MediaType.APPLICATION_JSON_VALUE)
-    public ResponseEntity<MappingJacksonValue> getProxySpec(@PathVariable String proxySpecId) {
-        ProxySpec spec = proxyService.getUserSpec(proxySpecId);
-        if (spec == null) {
-            return ResponseEntity.status(403).body(new MappingJacksonValue(new ApiResponse<>("fail", "forbidden")));
-        }
-        return ApiResponse.success(apiSecurityService.protectSpecs(spec));
-    }
-
-    @Operation(summary = "Get active proxies of logged in user.", tags = "ContainerProxy")
-    @ApiResponses(value = {
-            @io.swagger.v3.oas.annotations.responses.ApiResponse(
-                    responseCode = "200",
-                    description = "Active proxies are returned.",
-                    content = {
-                            @Content(
-                                    mediaType = "application/json",
-                                    schema = @Schema(implementation = SwaggerDto.ProxiesResponse.class),
-                                    examples = {
-                                            @ExampleObject(value = "{\"status\": \"success\", \"data\": [{\"id\": \"e0b39ce8-0383-4291-a786-66fc0d861da7\", \"status\": " +
-                                                    "\"Up\", \"startupTimestamp\": 1234, \"createdTimestamp\": 1234, \"userId\": \"jack\", \"specId\": \"06_tabsets\", \"displayName\": \"06_tabsets\", \"containers\": [{\"index\": 0, " +
-                                                    "\"id\": \"0f30f0db57589de9856c6a99a7483a9fff17923590f1f7e8c2a8df8f98057df5\", \"targets\": {\"e0b39ce8-0383-4291-a786-66fc0d861da7\": \"http://localhost:20001\"}, \"runtimeValues\": " +
-                                                    "{\"SHINYPROXY_CONTAINER_INDEX\": 0}}], \"runtimeValues\": {\"SHINYPROXY_DISPLAY_NAME\": \"06_tabsets\", \"SHINYPROXY_MAX_LIFETIME\": 2, \"SHINYPROXY_FORCE_FULL_RELOAD\": false, " +
-                                                    "\"SHINYPROXY_CREATED_TIMESTAMP\": \"1234\", \"SHINYPROXY_WEBSOCKET_RECONNECTION_MODE\": \"None\", \"SHINYPROXY_MAX_INSTANCES\": 1, \"SHINYPROXY_INSTANCE\": " +
-                                                    "\"e2949f09a353234965441054b13f891533814ece\", \"SHINYPROXY_PUBLIC_PATH\": \"/app_proxy/e0b39ce8-0383-4291-a786-66fc0d861da7/\", \"SHINYPROXY_HEARTBEAT_TIMEOUT\": -1, " +
-                                                    "\"SHINYPROXY_APP_INSTANCE\": \"_\"}}, {\"id\": \"8337742a-fd16-487f-9e1e-6d648dd0d64d\", \"status\": \"Up\", \"startupTimestamp\": 1234, \"createdTimestamp\": 1234, \"userId\": " +
-                                                    "\"jack\", \"specId\": \"01_hello\", \"displayName\": \"Hello Application\", \"containers\": [{\"index\": 0, \"id\": " +
-                                                    "\"bfbd6f26541f62160dd20a8717af516c7dd9ed4b08e934f253c3142819a90fef\"," +
-                                                    " \"targets\": {\"8337742a-fd16-487f-9e1e-6d648dd0d64d\": \"http://localhost:20000\"}, \"runtimeValues\": {\"SHINYPROXY_CONTAINER_INDEX\": 0}}], \"runtimeValues\": " +
-                                                    "{\"SHINYPROXY_DISPLAY_NAME\": \"Hello Application\", \"SHINYPROXY_MAX_LIFETIME\": -1, \"SHINYPROXY_FORCE_FULL_RELOAD\": false, \"SHINYPROXY_CREATED_TIMESTAMP\": \"1234\", " +
-                                                    "\"SHINYPROXY_WEBSOCKET_RECONNECTION_MODE\": \"None\", \"SHINYPROXY_MAX_INSTANCES\": 1, \"SHINYPROXY_INSTANCE\": \"e2949f09a353234965441054b13f891533814ece\", " +
-                                                    "\"SHINYPROXY_PUBLIC_PATH\":" +
-                                                    " \"/app_proxy/8337742a-fd16-487f-9e1e-6d648dd0d64d/\", \"SHINYPROXY_HEARTBEAT_TIMEOUT\": -1, \"SHINYPROXY_APP_INSTANCE\": \"_\"}}]}"),
-                                    }
-                            )
-                    }),
-    })
-    @JsonView(Views.UserApi.class)
-    @RequestMapping(value = "/api/proxy", method = RequestMethod.GET, produces = MediaType.APPLICATION_JSON_VALUE)
-    public ResponseEntity<ApiResponse<List<Proxy>>> listProxies() {
-        return ApiResponse.success(proxyService.getUserProxies());
-    }
-
-    @Operation(summary = "Get an active proxy.", tags = "ContainerProxy")
-    @ApiResponses(value = {
-            @io.swagger.v3.oas.annotations.responses.ApiResponse(
-                    responseCode = "200",
-                    description = "The requesed proxy is returned.",
-                    content = {
-                            @Content(
-                                    mediaType = "application/json",
-                                    schema = @Schema(implementation = SwaggerDto.ProxyResponse.class),
-                                    examples = {
-                                            @ExampleObject(value = "{\"status\": \"success\", \"data\": {\"id\": \"e0b39ce8-0383-4291-a786-66fc0d861da7\", \"status\": " +
-                                                    "\"Up\", \"startupTimestamp\": 1234, \"createdTimestamp\": 1234, \"userId\": \"jack\", \"specId\": \"06_tabsets\", \"displayName\": \"06_tabsets\", \"containers\": [{\"index\": 0, " +
-                                                    "\"id\": \"0f30f0db57589de9856c6a99a7483a9fff17923590f1f7e8c2a8df8f98057df5\", \"targets\": {\"e0b39ce8-0383-4291-a786-66fc0d861da7\": \"http://localhost:20001\"}, \"runtimeValues\": " +
-                                                    "{\"SHINYPROXY_CONTAINER_INDEX\": 0}}], \"runtimeValues\": {\"SHINYPROXY_DISPLAY_NAME\": \"06_tabsets\", \"SHINYPROXY_MAX_LIFETIME\": 2, \"SHINYPROXY_FORCE_FULL_RELOAD\": false, " +
-                                                    "\"SHINYPROXY_CREATED_TIMESTAMP\": \"1234\", \"SHINYPROXY_WEBSOCKET_RECONNECTION_MODE\": \"None\", \"SHINYPROXY_MAX_INSTANCES\": 1, \"SHINYPROXY_INSTANCE\": " +
-                                                    "\"e2949f09a353234965441054b13f891533814ece\", \"SHINYPROXY_PUBLIC_PATH\": \"/app_proxy/e0b39ce8-0383-4291-a786-66fc0d861da7/\", \"SHINYPROXY_HEARTBEAT_TIMEOUT\": -1, " +
-                                                    "\"SHINYPROXY_APP_INSTANCE\": \"_\"}}}"),
-                                    }
-                            )
-                    }),
-            @io.swagger.v3.oas.annotations.responses.ApiResponse(
-                    responseCode = "403",
-                    description = "Proxy not found or no permission to access this proxy.",
-                    content = {
-                            @Content(
-                                    mediaType = "application/json",
-                                    examples = {@ExampleObject(value = "{\"status\": \"fail\", \"data\": \"forbidden\"}")}
-                            )
-                    }),
-    })
-    @JsonView(Views.UserApi.class)
-    @RequestMapping(value = "/api/proxy/{proxyId}", method = RequestMethod.GET, produces = MediaType.APPLICATION_JSON_VALUE)
-    public ResponseEntity<ApiResponse<Proxy>> getProxy(@PathVariable String proxyId) {
-        Proxy proxy = proxyService.getProxy(proxyId);
-        if (proxy == null) {
-            return ApiResponse.failForbidden();
-        }
-        return ApiResponse.success(proxy);
-    }
-
-    @Operation(summary = "Create and start a proxy using the given spec id.", tags = "ContainerProxy")
-    @ApiResponses(value = {
-            @io.swagger.v3.oas.annotations.responses.ApiResponse(
-                    responseCode = "200",
-                    description = "The proxy has been created.",
-                    content = {
-                            @Content(
-                                    mediaType = "application/json",
-                                    schema = @Schema(implementation = SwaggerDto.ProxyResponse.class),
-                                    examples = {
-                                            @ExampleObject(value = "{\"status\": \"success\", \"data\": {\"id\": \"7e513890-da59-405c-bceb-c8ffeed62658\", \"status\": \"Up\", \"startupTimestamp\": 1234, \"createdTimestamp\": 1234, " +
-                                                    "\"userId\": \"jack\", \"specId\": \"01_hello\", \"displayName\": \"Hello Application\", \"containers\": [{\"index\": 0, \"id\": " +
-                                                    "\"9e433c7da03090b0dd4e36c00b2a11d804ff5036a0b700c0e213d62569ab674a\", \"targets\": {\"7e513890-da59-405c-bceb-c8ffeed62658\": \"http://localhost:20000\"}, \"runtimeValues\": " +
-                                                    "{\"SHINYPROXY_CONTAINER_INDEX\": 0}}], \"runtimeValues\": {\"SHINYPROXY_DISPLAY_NAME\": \"Hello Application\", \"SHINYPROXY_MAX_LIFETIME\": -1, \"SHINYPROXY_CREATED_TIMESTAMP\": " +
-                                                    "\"1234\", \"SHINYPROXY_INSTANCE\": \"e2949f09a353234965441054b13f891533814ece\", \"SHINYPROXY_HEARTBEAT_TIMEOUT\": -1}}}"),
-                                    }
-                            )
-                    }),
-            @io.swagger.v3.oas.annotations.responses.ApiResponse(
-                    responseCode = "403",
-                    description = "Proxy spec not found or no permission to use this proxy spec.",
-                    content = {
-                            @Content(
-                                    mediaType = "application/json",
-                                    examples = {@ExampleObject(value = "{\"status\": \"fail\", \"data\": \"forbidden\"}")}
-                            )
-                    }),
-            @io.swagger.v3.oas.annotations.responses.ApiResponse(
-                    responseCode = "500",
-                    description = "Failed to start proxy.",
-                    content = {
-                            @Content(
-                                    mediaType = "application/json",
-                                    examples = {@ExampleObject(value = "{\"status\": \"fail\", \"data\": \"Failed to start proxy\"}")}
-                            )
-                    }),
-    })
-    @JsonView(Views.UserApi.class)
-    @RequestMapping(value = "/api/proxy/{proxySpecId}", method = RequestMethod.POST, produces = MediaType.APPLICATION_JSON_VALUE)
-    public ResponseEntity<ApiResponse<Proxy>> startProxy(@PathVariable String proxySpecId) throws InvalidParametersException {
-        ProxySpec baseSpec = proxyService.getUserSpec(proxySpecId);
-        if (baseSpec == null) {
-            return ApiResponse.failForbidden();
-        }
-        try {
-            Proxy proxy = proxyService.startProxy(baseSpec);
-            return ApiResponse.created(proxy);
-        } catch (Throwable t) {
-            return ApiResponse.error("Failed to start proxy");
-        }
-    }
-
-}
-=======
-/**
- * ContainerProxy
- *
- * Copyright (C) 2016-2023 Open Analytics
- *
- * ===========================================================================
- *
- * This program is free software: you can redistribute it and/or modify
- * it under the terms of the Apache License as published by
- * The Apache Software Foundation, either version 2 of the License, or
- * (at your option) any later version.
- *
- * This program is distributed in the hope that it will be useful,
- * but WITHOUT ANY WARRANTY; without even the implied warranty of
- * MERCHANTABILITY or FITNESS FOR A PARTICULAR PURPOSE.  See the
- * Apache License for more details.
- *
- * You should have received a copy of the Apache License
- * along with this program.  If not, see <http://www.apache.org/licenses/>
- */
-package eu.openanalytics.containerproxy.api;
-
-import com.fasterxml.jackson.annotation.JsonView;
-import eu.openanalytics.containerproxy.api.dto.ApiResponse;
-import eu.openanalytics.containerproxy.api.dto.SwaggerDto;
-import eu.openanalytics.containerproxy.model.Views;
-import eu.openanalytics.containerproxy.model.runtime.Proxy;
-import eu.openanalytics.containerproxy.model.spec.ProxySpec;
-import eu.openanalytics.containerproxy.service.InvalidParametersException;
-import eu.openanalytics.containerproxy.service.ProxyService;
-import io.swagger.v3.oas.annotations.Operation;
-import io.swagger.v3.oas.annotations.media.Content;
-import io.swagger.v3.oas.annotations.media.ExampleObject;
-import io.swagger.v3.oas.annotations.media.Schema;
-import io.swagger.v3.oas.annotations.responses.ApiResponses;
-import org.springframework.http.MediaType;
-import org.springframework.http.ResponseEntity;
-import org.springframework.http.converter.json.MappingJacksonValue;
-import org.springframework.web.bind.annotation.PathVariable;
-import org.springframework.web.bind.annotation.RequestBody;
-import org.springframework.web.bind.annotation.RequestMapping;
-import org.springframework.web.bind.annotation.RequestMethod;
-import org.springframework.web.bind.annotation.RestController;
-
-import javax.inject.Inject;
-import java.util.List;
-import java.util.Map;
-
-
-@RestController
-public class ProxyController extends BaseController {
-
-	@Inject
-	private ProxyService proxyService;
-
-	@Inject
-	private ApiSecurityService apiSecurityService;
-
-	@Operation(summary = "Get configured proxy specs. A configuration property controls whether the full spec or a limited subset is returned.", tags = "ContainerProxy")
-	@ApiResponses(value = {
-			@io.swagger.v3.oas.annotations.responses.ApiResponse(
-					responseCode = "200",
-					description = "Proxy specs are returned.",
-					content = {
-							@Content(
-									mediaType = "application/json",
-									schema = @Schema(implementation = SwaggerDto.ProxySpecsResponse.class),
-									examples = {
-											@ExampleObject(name = "Full proxy (proxy.api-security.hide-spec-details=false).", value = "{\"status\": \"success\", \"data\": [{\"id\": \"01_hello\", \"displayName\": \"Hello Application\", \"description\": \"Application which demonstrates " +
-													"the basics of a Shiny app\", \"logoURL\": null, \"accessControl\": {\"groups\": [\"scientists\", \"mathematicians\"], \"users\": null, \"expression\": null}, \"containerSpecs\": " +
-													"[{\"index\": 0, \"image\": \"openanalytics/shinyproxy-demo\", \"cmd\": [\"R\", \"-e\", \"shinyproxy::run_01_hello()\"], \"env\": null, \"envFile\": null, \"network\": null, " +
-													"\"networkConnections\": null, \"dns\": null, \"volumes\": [], \"portMapping\": [{\"name\": \"default\", \"port\": 3838, \"targetPath\": null}], \"privileged\": false, \"memoryRequest\":" +
-													" null, \"memoryLimit\": null, \"cpuRequest\": null, \"cpuLimit\": null, \"labels\": null, \"dockerSwarmSecrets\": [], \"dockerRegistryDomain\": null, \"dockerRegistryUsername\": null, " +
-													"\"dockerRegistryPassword\": null}], \"parameters\": null, \"maxLifeTime\": null, \"stopOnLogout\": null, \"heartbeatTimeout\": null, \"specExtensions\": {\"eu.openanalytics.shinyproxy" +
-													".ShinyProxySpecExtension\": {\"id\": \"01_hello\", \"websocketReconnectionMode\": null, \"shinyForceFullReload\": null, \"maxInstances\": null, \"hideNavbarOnMainPageLink\": null, " +
-													"\"templateGroup\": null, \"templateProperties\": {}, \"alwaysShowSwitchInstance\": null}, \"eu.openanalytics.containerproxy.backend.kubernetes.KubernetesSpecExtension\": {\"id\": " +
-													"\"01_hello\", \"kubernetesPodPatches\": null, \"kubernetesAdditionalManifests\": [], \"kubernetesAdditionalPersistentManifests\": []}}}, {\"id\": \"06_tabsets\", \"displayName\": null, " +
-													"\"description\": null, \"logoURL\": null, \"accessControl\": {\"groups\": [\"scientists\"], \"users\": null, \"expression\": null}, \"containerSpecs\": [{\"index\": 0, \"image\": " +
-													"\"openanalytics/shinyproxy-demo\", \"cmd\": [\"R\", \"-e\", \"shinyproxy::run_06_tabsets()\"], \"env\": null, \"envFile\": null, \"network\": null, \"networkConnections\": null, " +
-													"\"dns\": null, \"volumes\": [], \"portMapping\": [{\"name\": \"default\", \"port\": 3838, \"targetPath\": null}], \"privileged\": false, \"memoryRequest\": null, \"memoryLimit\": null, " +
-													"\"cpuRequest\": null, \"cpuLimit\": null, \"labels\": null, \"dockerSwarmSecrets\": [], \"dockerRegistryDomain\": null, \"dockerRegistryUsername\": null, \"dockerRegistryPassword\": " +
-													"null}], \"parameters\": null, \"maxLifeTime\": null, \"stopOnLogout\": null, \"heartbeatTimeout\": null, \"specExtensions\": {\"eu.openanalytics.shinyproxy.ShinyProxySpecExtension\": " +
-													"{\"id\": \"06_tabsets\", \"websocketReconnectionMode\": null, \"shinyForceFullReload\": null, \"maxInstances\": null, \"hideNavbarOnMainPageLink\": null, \"templateGroup\": null, " +
-													"\"templateProperties\": {}, \"alwaysShowSwitchInstance\": null}, \"eu.openanalytics.containerproxy.backend.kubernetes.KubernetesSpecExtension\": {\"id\": \"06_tabsets\", " +
-													"\"kubernetesPodPatches\": null, \"kubernetesAdditionalManifests\": [], \"kubernetesAdditionalPersistentManifests\": []}}}]}"),
-											@ExampleObject(name = "Limited proxy (proxy.api-security.hide-spec-details=true).", value = "{\"status\": \"success\", \"data\": [{\"id\": \"01_hello\", \"displayName\": \"Hello Application\", " +
-													"\"description\": \"Application which demonstrates the basics of a Shiny app\", \"logoURL\": null}, {\"id\": \"06_tabsets\", \"displayName\": null, \"description\": null, \"logoURL\": " +
-													"null}]}")
-									}
-							)
-					}),
-	})
-    @RequestMapping(value="/api/proxyspec", method=RequestMethod.GET, produces=MediaType.APPLICATION_JSON_VALUE)
-	public ResponseEntity<MappingJacksonValue> listProxySpecs() {
-	   List<ProxySpec> specs = proxyService.getProxySpecs(null, false);
-	   return ApiResponse.success(apiSecurityService.protectSpecs(specs));
-	}
-
-	@Operation(summary = "Get a configured proxy spec. A configuration property controls whether the full spec or a limited subset is returned.", tags = "ContainerProxy")
-	@ApiResponses(value = {
-			@io.swagger.v3.oas.annotations.responses.ApiResponse(
-					responseCode = "200",
-					description = "Proxy spec is returned.",
-					content = {
-							@Content(
-									mediaType = "application/json",
-									schema = @Schema(implementation = SwaggerDto.ProxySpecResponse.class),
-									examples = {
-											@ExampleObject(name = "Full proxy (proxy.api-security.hide-spec-details=false).", value = "{\"status\":\"success\",\"data\":{\"id\":\"01_hello\",\"displayName\":\"Hello Application\"," +
-													"\"description\":\"Application which demonstrates the basics of a Shiny app\",\"logoURL\":null,\"accessControl\":{\"groups\":[\"scientists\",\"mathematicians\"],\"users\":null," +
-													"\"expression\":null},\"containerSpecs\":[{\"index\":0,\"image\":\"openanalytics/shinyproxy-demo\",\"cmd\":[\"R\",\"-e\",\"shinyproxy::run_01_hello()\"],\"env\":null,\"envFile\":null," +
-													"\"network\":null,\"networkConnections\":null,\"dns\":null,\"volumes\":[],\"portMapping\":[{\"name\":\"default\",\"port\":3838,\"targetPath\":null}],\"privileged\":false," +
-													"\"memoryRequest\":null,\"memoryLimit\":null,\"cpuRequest\":null,\"cpuLimit\":null,\"labels\":null,\"dockerSwarmSecrets\":[],\"dockerRegistryDomain\":null," +
-													"\"dockerRegistryUsername\":null,\"dockerRegistryPassword\":null}],\"parameters\":null,\"maxLifeTime\":null,\"stopOnLogout\":null,\"heartbeatTimeout\":null,\"specExtensions\":{\"eu" +
-													".openanalytics.shinyproxy.ShinyProxySpecExtension\":{\"id\":\"01_hello\",\"websocketReconnectionMode\":null,\"shinyForceFullReload\":null,\"maxInstances\":null," +
-													"\"hideNavbarOnMainPageLink\":null,\"templateGroup\":null,\"templateProperties\":{},\"alwaysShowSwitchInstance\":null},\"eu.openanalytics.containerproxy.backend.kubernetes" +
-													".KubernetesSpecExtension\":{\"id\":\"01_hello\",\"kubernetesPodPatches\":null,\"kubernetesAdditionalManifests\":[],\"kubernetesAdditionalPersistentManifests\":[]}}}}"),
-											@ExampleObject(name = "Limited proxy (proxy.api-security.hide-spec-details=true).", value = "{\"status\":\"success\",\"data\":{\"id\":\"01_hello\",\"displayName\":\"Hello Application\"," +
-													"\"description\":\"Application which demonstrates the basics of a Shiny app\",\"logoURL\":null}}")
-									}
-							)
-					}),
-	})
-	@RequestMapping(value="/api/proxyspec/{proxySpecId}", method=RequestMethod.GET, produces=MediaType.APPLICATION_JSON_VALUE)
-	public ResponseEntity<MappingJacksonValue> getProxySpec(@PathVariable String proxySpecId) {
-		ProxySpec spec = proxyService.findProxySpec(s -> s.getId().equals(proxySpecId), false);
-		if (spec == null) {
-			return ResponseEntity.status(403).body(new MappingJacksonValue(new ApiResponse<>("fail", "forbidden")));
-		}
-		return ApiResponse.success(apiSecurityService.protectSpecs(spec));
-	}
-
-	@Operation(summary = "Get active proxies of logged in user.", tags = "ContainerProxy")
-	@ApiResponses(value = {
-			@io.swagger.v3.oas.annotations.responses.ApiResponse(
-					responseCode = "200",
-					description = "Active proxies are returned.",
-					content = {
-							@Content(
-									mediaType = "application/json",
-									schema = @Schema(implementation = SwaggerDto.ProxiesResponse.class),
-									examples = {
-											@ExampleObject(value = "{\"status\": \"success\", \"data\": [{\"id\": \"e0b39ce8-0383-4291-a786-66fc0d861da7\", \"status\": " +
-													"\"Up\", \"startupTimestamp\": 1234, \"createdTimestamp\": 1234, \"userId\": \"jack\", \"specId\": \"06_tabsets\", \"displayName\": \"06_tabsets\", \"containers\": [{\"index\": 0, " +
-													"\"id\": \"0f30f0db57589de9856c6a99a7483a9fff17923590f1f7e8c2a8df8f98057df5\", \"targets\": {\"e0b39ce8-0383-4291-a786-66fc0d861da7\": \"http://localhost:20001\"}, \"runtimeValues\": " +
-													"{\"SHINYPROXY_CONTAINER_INDEX\": 0}}], \"runtimeValues\": {\"SHINYPROXY_DISPLAY_NAME\": \"06_tabsets\", \"SHINYPROXY_MAX_LIFETIME\": 2, \"SHINYPROXY_FORCE_FULL_RELOAD\": false, " +
-													"\"SHINYPROXY_CREATED_TIMESTAMP\": \"1234\", \"SHINYPROXY_WEBSOCKET_RECONNECTION_MODE\": \"None\", \"SHINYPROXY_MAX_INSTANCES\": 1, \"SHINYPROXY_INSTANCE\": " +
-													"\"e2949f09a353234965441054b13f891533814ece\", \"SHINYPROXY_PUBLIC_PATH\": \"/app_proxy/e0b39ce8-0383-4291-a786-66fc0d861da7/\", \"SHINYPROXY_HEARTBEAT_TIMEOUT\": -1, " +
-													"\"SHINYPROXY_APP_INSTANCE\": \"_\"}}, {\"id\": \"8337742a-fd16-487f-9e1e-6d648dd0d64d\", \"status\": \"Up\", \"startupTimestamp\": 1234, \"createdTimestamp\": 1234, \"userId\": " +
-													"\"jack\", \"specId\": \"01_hello\", \"displayName\": \"Hello Application\", \"containers\": [{\"index\": 0, \"id\": \"bfbd6f26541f62160dd20a8717af516c7dd9ed4b08e934f253c3142819a90fef\"," +
-													" \"targets\": {\"8337742a-fd16-487f-9e1e-6d648dd0d64d\": \"http://localhost:20000\"}, \"runtimeValues\": {\"SHINYPROXY_CONTAINER_INDEX\": 0}}], \"runtimeValues\": " +
-													"{\"SHINYPROXY_DISPLAY_NAME\": \"Hello Application\", \"SHINYPROXY_MAX_LIFETIME\": -1, \"SHINYPROXY_FORCE_FULL_RELOAD\": false, \"SHINYPROXY_CREATED_TIMESTAMP\": \"1234\", " +
-													"\"SHINYPROXY_WEBSOCKET_RECONNECTION_MODE\": \"None\", \"SHINYPROXY_MAX_INSTANCES\": 1, \"SHINYPROXY_INSTANCE\": \"e2949f09a353234965441054b13f891533814ece\", \"SHINYPROXY_PUBLIC_PATH\":" +
-													" \"/app_proxy/8337742a-fd16-487f-9e1e-6d648dd0d64d/\", \"SHINYPROXY_HEARTBEAT_TIMEOUT\": -1, \"SHINYPROXY_APP_INSTANCE\": \"_\"}}]}"),
-									}
-							)
-					}),
-	})
-	@JsonView(Views.UserApi.class)
-	@RequestMapping(value="/api/proxy", method=RequestMethod.GET, produces=MediaType.APPLICATION_JSON_VALUE)
-	public ResponseEntity<ApiResponse<List<Proxy>>> listProxies() {
-		return ApiResponse.success(proxyService.getProxiesOfCurrentUser(null));
-	}
-
-	@Operation(summary = "Get an active proxy.", tags = "ContainerProxy")
-	@ApiResponses(value = {
-			@io.swagger.v3.oas.annotations.responses.ApiResponse(
-					responseCode = "200",
-					description = "The requesed proxy is returned.",
-					content = {
-							@Content(
-									mediaType = "application/json",
-									schema = @Schema(implementation = SwaggerDto.ProxyResponse.class),
-									examples = {
-											@ExampleObject(value = "{\"status\": \"success\", \"data\": {\"id\": \"e0b39ce8-0383-4291-a786-66fc0d861da7\", \"status\": " +
-													"\"Up\", \"startupTimestamp\": 1234, \"createdTimestamp\": 1234, \"userId\": \"jack\", \"specId\": \"06_tabsets\", \"displayName\": \"06_tabsets\", \"containers\": [{\"index\": 0, " +
-													"\"id\": \"0f30f0db57589de9856c6a99a7483a9fff17923590f1f7e8c2a8df8f98057df5\", \"targets\": {\"e0b39ce8-0383-4291-a786-66fc0d861da7\": \"http://localhost:20001\"}, \"runtimeValues\": " +
-													"{\"SHINYPROXY_CONTAINER_INDEX\": 0}}], \"runtimeValues\": {\"SHINYPROXY_DISPLAY_NAME\": \"06_tabsets\", \"SHINYPROXY_MAX_LIFETIME\": 2, \"SHINYPROXY_FORCE_FULL_RELOAD\": false, " +
-													"\"SHINYPROXY_CREATED_TIMESTAMP\": \"1234\", \"SHINYPROXY_WEBSOCKET_RECONNECTION_MODE\": \"None\", \"SHINYPROXY_MAX_INSTANCES\": 1, \"SHINYPROXY_INSTANCE\": " +
-													"\"e2949f09a353234965441054b13f891533814ece\", \"SHINYPROXY_PUBLIC_PATH\": \"/app_proxy/e0b39ce8-0383-4291-a786-66fc0d861da7/\", \"SHINYPROXY_HEARTBEAT_TIMEOUT\": -1, " +
-													"\"SHINYPROXY_APP_INSTANCE\": \"_\"}}}"),
-									}
-							)
-					}),
-            @io.swagger.v3.oas.annotations.responses.ApiResponse(
-                    responseCode = "403",
-                    description = "Proxy not found or no permission to access this proxy.",
-                    content = {
-                            @Content(
-                                    mediaType = "application/json",
-                                    examples = {@ExampleObject(value = "{\"status\": \"fail\", \"data\": \"forbidden\"}")}
-                            )
-                    }),
-	})
-	@JsonView(Views.UserApi.class)
-	@RequestMapping(value="/api/proxy/{proxyId}", method=RequestMethod.GET, produces=MediaType.APPLICATION_JSON_VALUE)
-	public ResponseEntity<ApiResponse<Proxy>> getProxy(@PathVariable String proxyId) {
-		Proxy proxy = proxyService.findProxy(p -> p.getId().equals(proxyId), false);
-		if (proxy == null) {
-			return ApiResponse.failForbidden();
-		}
-		return ApiResponse.success(proxy);
-	}
-
-    @Operation(summary = "Create and start a proxy using the given spec id.", tags = "ContainerProxy")
-    @ApiResponses(value = {
-            @io.swagger.v3.oas.annotations.responses.ApiResponse(
-                    responseCode = "200",
-                    description = "The proxy has been created.",
-                    content = {
-                            @Content(
-                                    mediaType = "application/json",
-                                    schema = @Schema(implementation = SwaggerDto.ProxyResponse.class),
-                                    examples = {
-                                            @ExampleObject(value = "{\"status\": \"success\", \"data\": {\"id\": \"7e513890-da59-405c-bceb-c8ffeed62658\", \"status\": \"Up\", \"startupTimestamp\": 1234, \"createdTimestamp\": 1234, " +
-													"\"userId\": \"jack\", \"specId\": \"01_hello\", \"displayName\": \"Hello Application\", \"containers\": [{\"index\": 0, \"id\": " +
-													"\"9e433c7da03090b0dd4e36c00b2a11d804ff5036a0b700c0e213d62569ab674a\", \"targets\": {\"7e513890-da59-405c-bceb-c8ffeed62658\": \"http://localhost:20000\"}, \"runtimeValues\": " +
-													"{\"SHINYPROXY_CONTAINER_INDEX\": 0}}], \"runtimeValues\": {\"SHINYPROXY_DISPLAY_NAME\": \"Hello Application\", \"SHINYPROXY_MAX_LIFETIME\": -1, \"SHINYPROXY_CREATED_TIMESTAMP\": " +
-													"\"1234\", \"SHINYPROXY_INSTANCE\": \"e2949f09a353234965441054b13f891533814ece\", \"SHINYPROXY_HEARTBEAT_TIMEOUT\": -1}}}"),
-                                    }
-                            )
-                    }),
-            @io.swagger.v3.oas.annotations.responses.ApiResponse(
-                    responseCode = "403",
-                    description = "Proxy spec not found or no permission to use this proxy spec.",
-                    content = {
-                            @Content(
-                                    mediaType = "application/json",
-                                    examples = {@ExampleObject(value = "{\"status\": \"fail\", \"data\": \"forbidden\"}")}
-                            )
-                    }),
-            @io.swagger.v3.oas.annotations.responses.ApiResponse(
-                    responseCode = "500",
-                    description = "Failed to start proxy.",
-                    content = {
-                            @Content(
-                                    mediaType = "application/json",
-                                    examples = {@ExampleObject(value = "{\"status\": \"fail\", \"data\": \"Failed to start proxy\"}")}
-                            )
-                    }),
-    })
-    @JsonView(Views.UserApi.class)
-	@RequestMapping(value="/api/proxy/{proxySpecId}", method=RequestMethod.POST, produces=MediaType.APPLICATION_JSON_VALUE)
-	public ResponseEntity<ApiResponse<Proxy>> startProxy(@PathVariable String proxySpecId, @RequestBody(required = false) ParametersBody parametersBody) throws InvalidParametersException {
-		ProxySpec baseSpec = proxyService.findProxySpec(s -> s.getId().equals(proxySpecId), false);
-		if (baseSpec == null) {
-			return ApiResponse.failForbidden();
-		}
-
-        try {
-            Proxy proxy = proxyService.startProxy(baseSpec, (parametersBody != null) ? parametersBody.getParameters() : null);
-            return ApiResponse.created(proxy);
-        } catch (InvalidParametersException ex) {
-            return ApiResponse.fail(ex.getMessage());
-        } catch (Throwable t ) {
-            return ApiResponse.error("Failed to start proxy");
-        }
-	}
-
-    public static class ParametersBody {
-        private Map<String, String> parameters;
-
-        @Schema(description = "Map of parameters for the app.", requiredMode = Schema.RequiredMode.NOT_REQUIRED)
-        public Map<String, String> getParameters() {
-            return parameters;
-        }
-
-        public void setParameters(Map<String, String> parameters) {
-            this.parameters = parameters;
-        }
-
-    }
-
-}
->>>>>>> 789defea
+/**
+ * ContainerProxy
+ *
+ * Copyright (C) 2016-2023 Open Analytics
+ *
+ * ===========================================================================
+ *
+ * This program is free software: you can redistribute it and/or modify
+ * it under the terms of the Apache License as published by
+ * The Apache Software Foundation, either version 2 of the License, or
+ * (at your option) any later version.
+ *
+ * This program is distributed in the hope that it will be useful,
+ * but WITHOUT ANY WARRANTY; without even the implied warranty of
+ * MERCHANTABILITY or FITNESS FOR A PARTICULAR PURPOSE.  See the
+ * Apache License for more details.
+ *
+ * You should have received a copy of the Apache License
+ * along with this program.  If not, see <http://www.apache.org/licenses/>
+ */
+package eu.openanalytics.containerproxy.api;
+
+import com.fasterxml.jackson.annotation.JsonView;
+import eu.openanalytics.containerproxy.api.dto.ApiResponse;
+import eu.openanalytics.containerproxy.api.dto.SwaggerDto;
+import eu.openanalytics.containerproxy.model.Views;
+import eu.openanalytics.containerproxy.model.runtime.Proxy;
+import eu.openanalytics.containerproxy.model.spec.ProxySpec;
+import eu.openanalytics.containerproxy.service.InvalidParametersException;
+import eu.openanalytics.containerproxy.service.ProxyService;
+import io.swagger.v3.oas.annotations.Operation;
+import io.swagger.v3.oas.annotations.media.Content;
+import io.swagger.v3.oas.annotations.media.ExampleObject;
+import io.swagger.v3.oas.annotations.media.Schema;
+import io.swagger.v3.oas.annotations.responses.ApiResponses;
+import org.springframework.http.MediaType;
+import org.springframework.http.ResponseEntity;
+import org.springframework.http.converter.json.MappingJacksonValue;
+import org.springframework.web.bind.annotation.PathVariable;
+import org.springframework.web.bind.annotation.RequestBody;
+import org.springframework.web.bind.annotation.RequestMapping;
+import org.springframework.web.bind.annotation.RequestMethod;
+import org.springframework.web.bind.annotation.RestController;
+
+import javax.inject.Inject;
+import java.util.List;
+import java.util.Map;
+
+
+@RestController
+public class ProxyController extends BaseController {
+
+    @Inject
+    private ProxyService proxyService;
+
+    @Inject
+    private ApiSecurityService apiSecurityService;
+
+    @Operation(summary = "Get configured proxy specs. A configuration property controls whether the full spec or a limited subset is returned.", tags = "ContainerProxy")
+    @ApiResponses(value = {
+        @io.swagger.v3.oas.annotations.responses.ApiResponse(
+            responseCode = "200",
+            description = "Proxy specs are returned.",
+            content = {
+                @Content(
+                    mediaType = "application/json",
+                    schema = @Schema(implementation = SwaggerDto.ProxySpecsResponse.class),
+                    examples = {
+                        @ExampleObject(name = "Full proxy (proxy.api-security.hide-spec-details=false).", value = "{\"status\": \"success\", \"data\": [{\"id\": \"01_hello\", \"displayName\": \"Hello Application\", \"description\": \"Application which demonstrates " +
+                            "the basics of a Shiny app\", \"logoURL\": null, \"accessControl\": {\"groups\": [\"scientists\", \"mathematicians\"], \"users\": null, \"expression\": null}, \"containerSpecs\": " +
+                            "[{\"index\": 0, \"image\": \"openanalytics/shinyproxy-demo\", \"cmd\": [\"R\", \"-e\", \"shinyproxy::run_01_hello()\"], \"env\": null, \"envFile\": null, \"network\": null, " +
+                            "\"networkConnections\": null, \"dns\": null, \"volumes\": [], \"portMapping\": [{\"name\": \"default\", \"port\": 3838, \"targetPath\": null}], \"privileged\": false, \"memoryRequest\":" +
+                            " null, \"memoryLimit\": null, \"cpuRequest\": null, \"cpuLimit\": null, \"labels\": null, \"dockerSwarmSecrets\": [], \"dockerRegistryDomain\": null, \"dockerRegistryUsername\": null, " +
+                            "\"dockerRegistryPassword\": null}], \"parameters\": null, \"maxLifeTime\": null, \"stopOnLogout\": null, \"heartbeatTimeout\": null, \"specExtensions\": {\"eu.openanalytics.shinyproxy" +
+                            ".ShinyProxySpecExtension\": {\"id\": \"01_hello\", \"websocketReconnectionMode\": null, \"shinyForceFullReload\": null, \"maxInstances\": null, \"hideNavbarOnMainPageLink\": null, " +
+                            "\"templateGroup\": null, \"templateProperties\": {}, \"alwaysShowSwitchInstance\": null}, \"eu.openanalytics.containerproxy.backend.kubernetes.KubernetesSpecExtension\": {\"id\": " +
+                            "\"01_hello\", \"kubernetesPodPatches\": null, \"kubernetesAdditionalManifests\": [], \"kubernetesAdditionalPersistentManifests\": []}}}, {\"id\": \"06_tabsets\", \"displayName\": null, " +
+                            "\"description\": null, \"logoURL\": null, \"accessControl\": {\"groups\": [\"scientists\"], \"users\": null, \"expression\": null}, \"containerSpecs\": [{\"index\": 0, \"image\": " +
+                            "\"openanalytics/shinyproxy-demo\", \"cmd\": [\"R\", \"-e\", \"shinyproxy::run_06_tabsets()\"], \"env\": null, \"envFile\": null, \"network\": null, \"networkConnections\": null, " +
+                            "\"dns\": null, \"volumes\": [], \"portMapping\": [{\"name\": \"default\", \"port\": 3838, \"targetPath\": null}], \"privileged\": false, \"memoryRequest\": null, \"memoryLimit\": null, " +
+                            "\"cpuRequest\": null, \"cpuLimit\": null, \"labels\": null, \"dockerSwarmSecrets\": [], \"dockerRegistryDomain\": null, \"dockerRegistryUsername\": null, \"dockerRegistryPassword\": " +
+                            "null}], \"parameters\": null, \"maxLifeTime\": null, \"stopOnLogout\": null, \"heartbeatTimeout\": null, \"specExtensions\": {\"eu.openanalytics.shinyproxy.ShinyProxySpecExtension\": " +
+                            "{\"id\": \"06_tabsets\", \"websocketReconnectionMode\": null, \"shinyForceFullReload\": null, \"maxInstances\": null, \"hideNavbarOnMainPageLink\": null, \"templateGroup\": null, " +
+                            "\"templateProperties\": {}, \"alwaysShowSwitchInstance\": null}, \"eu.openanalytics.containerproxy.backend.kubernetes.KubernetesSpecExtension\": {\"id\": \"06_tabsets\", " +
+                            "\"kubernetesPodPatches\": null, \"kubernetesAdditionalManifests\": [], \"kubernetesAdditionalPersistentManifests\": []}}}]}"),
+                        @ExampleObject(name = "Limited proxy (proxy.api-security.hide-spec-details=true).", value = "{\"status\": \"success\", \"data\": [{\"id\": \"01_hello\", \"displayName\": \"Hello Application\", " +
+                            "\"description\": \"Application which demonstrates the basics of a Shiny app\", \"logoURL\": null}, {\"id\": \"06_tabsets\", \"displayName\": null, \"description\": null, \"logoURL\": " +
+                            "null}]}")
+                    }
+                )
+            }),
+    })
+    @RequestMapping(value="/api/proxyspec", method=RequestMethod.GET, produces=MediaType.APPLICATION_JSON_VALUE)
+    public ResponseEntity<MappingJacksonValue> listProxySpecs() {
+        List<ProxySpec> specs = proxyService.getUserSpecs();
+        return ApiResponse.success(apiSecurityService.protectSpecs(specs));
+    }
+
+    @Operation(summary = "Get a configured proxy spec. A configuration property controls whether the full spec or a limited subset is returned.", tags = "ContainerProxy")
+    @ApiResponses(value = {
+        @io.swagger.v3.oas.annotations.responses.ApiResponse(
+            responseCode = "200",
+            description = "Proxy spec is returned.",
+            content = {
+                @Content(
+                    mediaType = "application/json",
+                    schema = @Schema(implementation = SwaggerDto.ProxySpecResponse.class),
+                    examples = {
+                        @ExampleObject(name = "Full proxy (proxy.api-security.hide-spec-details=false).", value = "{\"status\":\"success\",\"data\":{\"id\":\"01_hello\",\"displayName\":\"Hello Application\"," +
+                            "\"description\":\"Application which demonstrates the basics of a Shiny app\",\"logoURL\":null,\"accessControl\":{\"groups\":[\"scientists\",\"mathematicians\"],\"users\":null," +
+                            "\"expression\":null},\"containerSpecs\":[{\"index\":0,\"image\":\"openanalytics/shinyproxy-demo\",\"cmd\":[\"R\",\"-e\",\"shinyproxy::run_01_hello()\"],\"env\":null,\"envFile\":null," +
+                            "\"network\":null,\"networkConnections\":null,\"dns\":null,\"volumes\":[],\"portMapping\":[{\"name\":\"default\",\"port\":3838,\"targetPath\":null}],\"privileged\":false," +
+                            "\"memoryRequest\":null,\"memoryLimit\":null,\"cpuRequest\":null,\"cpuLimit\":null,\"labels\":null,\"dockerSwarmSecrets\":[],\"dockerRegistryDomain\":null," +
+                            "\"dockerRegistryUsername\":null,\"dockerRegistryPassword\":null}],\"parameters\":null,\"maxLifeTime\":null,\"stopOnLogout\":null,\"heartbeatTimeout\":null,\"specExtensions\":{\"eu" +
+                            ".openanalytics.shinyproxy.ShinyProxySpecExtension\":{\"id\":\"01_hello\",\"websocketReconnectionMode\":null,\"shinyForceFullReload\":null,\"maxInstances\":null," +
+                            "\"hideNavbarOnMainPageLink\":null,\"templateGroup\":null,\"templateProperties\":{},\"alwaysShowSwitchInstance\":null},\"eu.openanalytics.containerproxy.backend.kubernetes" +
+                            ".KubernetesSpecExtension\":{\"id\":\"01_hello\",\"kubernetesPodPatches\":null,\"kubernetesAdditionalManifests\":[],\"kubernetesAdditionalPersistentManifests\":[]}}}}"),
+                        @ExampleObject(name = "Limited proxy (proxy.api-security.hide-spec-details=true).", value = "{\"status\":\"success\",\"data\":{\"id\":\"01_hello\",\"displayName\":\"Hello Application\"," +
+                            "\"description\":\"Application which demonstrates the basics of a Shiny app\",\"logoURL\":null}}")
+                    }
+                )
+            }),
+    })
+    @RequestMapping(value="/api/proxyspec/{proxySpecId}", method=RequestMethod.GET, produces=MediaType.APPLICATION_JSON_VALUE)
+    public ResponseEntity<MappingJacksonValue> getProxySpec(@PathVariable String proxySpecId) {
+        ProxySpec spec = proxyService.getUserSpec(proxySpecId);
+        if (spec == null) {
+            return ResponseEntity.status(403).body(new MappingJacksonValue(new ApiResponse<>("fail", "forbidden")));
+        }
+        return ApiResponse.success(apiSecurityService.protectSpecs(spec));
+    }
+
+    @Operation(summary = "Get active proxies of logged in user.", tags = "ContainerProxy")
+    @ApiResponses(value = {
+        @io.swagger.v3.oas.annotations.responses.ApiResponse(
+            responseCode = "200",
+            description = "Active proxies are returned.",
+            content = {
+                @Content(
+                    mediaType = "application/json",
+                    schema = @Schema(implementation = SwaggerDto.ProxiesResponse.class),
+                    examples = {
+                        @ExampleObject(value = "{\"status\": \"success\", \"data\": [{\"id\": \"e0b39ce8-0383-4291-a786-66fc0d861da7\", \"status\": " +
+                            "\"Up\", \"startupTimestamp\": 1234, \"createdTimestamp\": 1234, \"userId\": \"jack\", \"specId\": \"06_tabsets\", \"displayName\": \"06_tabsets\", \"containers\": [{\"index\": 0, " +
+                            "\"id\": \"0f30f0db57589de9856c6a99a7483a9fff17923590f1f7e8c2a8df8f98057df5\", \"targets\": {\"e0b39ce8-0383-4291-a786-66fc0d861da7\": \"http://localhost:20001\"}, \"runtimeValues\": " +
+                            "{\"SHINYPROXY_CONTAINER_INDEX\": 0}}], \"runtimeValues\": {\"SHINYPROXY_DISPLAY_NAME\": \"06_tabsets\", \"SHINYPROXY_MAX_LIFETIME\": 2, \"SHINYPROXY_FORCE_FULL_RELOAD\": false, " +
+                            "\"SHINYPROXY_CREATED_TIMESTAMP\": \"1234\", \"SHINYPROXY_WEBSOCKET_RECONNECTION_MODE\": \"None\", \"SHINYPROXY_MAX_INSTANCES\": 1, \"SHINYPROXY_INSTANCE\": " +
+                            "\"e2949f09a353234965441054b13f891533814ece\", \"SHINYPROXY_PUBLIC_PATH\": \"/app_proxy/e0b39ce8-0383-4291-a786-66fc0d861da7/\", \"SHINYPROXY_HEARTBEAT_TIMEOUT\": -1, " +
+                            "\"SHINYPROXY_APP_INSTANCE\": \"_\"}}, {\"id\": \"8337742a-fd16-487f-9e1e-6d648dd0d64d\", \"status\": \"Up\", \"startupTimestamp\": 1234, \"createdTimestamp\": 1234, \"userId\": " +
+                            "\"jack\", \"specId\": \"01_hello\", \"displayName\": \"Hello Application\", \"containers\": [{\"index\": 0, \"id\": \"bfbd6f26541f62160dd20a8717af516c7dd9ed4b08e934f253c3142819a90fef\"," +
+                            " \"targets\": {\"8337742a-fd16-487f-9e1e-6d648dd0d64d\": \"http://localhost:20000\"}, \"runtimeValues\": {\"SHINYPROXY_CONTAINER_INDEX\": 0}}], \"runtimeValues\": " +
+                            "{\"SHINYPROXY_DISPLAY_NAME\": \"Hello Application\", \"SHINYPROXY_MAX_LIFETIME\": -1, \"SHINYPROXY_FORCE_FULL_RELOAD\": false, \"SHINYPROXY_CREATED_TIMESTAMP\": \"1234\", " +
+                            "\"SHINYPROXY_WEBSOCKET_RECONNECTION_MODE\": \"None\", \"SHINYPROXY_MAX_INSTANCES\": 1, \"SHINYPROXY_INSTANCE\": \"e2949f09a353234965441054b13f891533814ece\", \"SHINYPROXY_PUBLIC_PATH\":" +
+                            " \"/app_proxy/8337742a-fd16-487f-9e1e-6d648dd0d64d/\", \"SHINYPROXY_HEARTBEAT_TIMEOUT\": -1, \"SHINYPROXY_APP_INSTANCE\": \"_\"}}]}"),
+                    }
+                )
+            }),
+    })
+    @JsonView(Views.UserApi.class)
+    @RequestMapping(value="/api/proxy", method=RequestMethod.GET, produces=MediaType.APPLICATION_JSON_VALUE)
+    public ResponseEntity<ApiResponse<List<Proxy>>> listProxies() {
+        return ApiResponse.success(proxyService.getUserProxies());
+    }
+
+    @Operation(summary = "Get an active proxy.", tags = "ContainerProxy")
+    @ApiResponses(value = {
+        @io.swagger.v3.oas.annotations.responses.ApiResponse(
+            responseCode = "200",
+            description = "The requesed proxy is returned.",
+            content = {
+                @Content(
+                    mediaType = "application/json",
+                    schema = @Schema(implementation = SwaggerDto.ProxyResponse.class),
+                    examples = {
+                        @ExampleObject(value = "{\"status\": \"success\", \"data\": {\"id\": \"e0b39ce8-0383-4291-a786-66fc0d861da7\", \"status\": " +
+                            "\"Up\", \"startupTimestamp\": 1234, \"createdTimestamp\": 1234, \"userId\": \"jack\", \"specId\": \"06_tabsets\", \"displayName\": \"06_tabsets\", \"containers\": [{\"index\": 0, " +
+                            "\"id\": \"0f30f0db57589de9856c6a99a7483a9fff17923590f1f7e8c2a8df8f98057df5\", \"targets\": {\"e0b39ce8-0383-4291-a786-66fc0d861da7\": \"http://localhost:20001\"}, \"runtimeValues\": " +
+                            "{\"SHINYPROXY_CONTAINER_INDEX\": 0}}], \"runtimeValues\": {\"SHINYPROXY_DISPLAY_NAME\": \"06_tabsets\", \"SHINYPROXY_MAX_LIFETIME\": 2, \"SHINYPROXY_FORCE_FULL_RELOAD\": false, " +
+                            "\"SHINYPROXY_CREATED_TIMESTAMP\": \"1234\", \"SHINYPROXY_WEBSOCKET_RECONNECTION_MODE\": \"None\", \"SHINYPROXY_MAX_INSTANCES\": 1, \"SHINYPROXY_INSTANCE\": " +
+                            "\"e2949f09a353234965441054b13f891533814ece\", \"SHINYPROXY_PUBLIC_PATH\": \"/app_proxy/e0b39ce8-0383-4291-a786-66fc0d861da7/\", \"SHINYPROXY_HEARTBEAT_TIMEOUT\": -1, " +
+                            "\"SHINYPROXY_APP_INSTANCE\": \"_\"}}}"),
+                    }
+                )
+            }),
+        @io.swagger.v3.oas.annotations.responses.ApiResponse(
+            responseCode = "403",
+            description = "Proxy not found or no permission to access this proxy.",
+            content = {
+                @Content(
+                    mediaType = "application/json",
+                    examples = {@ExampleObject(value = "{\"status\": \"fail\", \"data\": \"forbidden\"}")}
+                )
+            }),
+    })
+    @JsonView(Views.UserApi.class)
+    @RequestMapping(value="/api/proxy/{proxyId}", method=RequestMethod.GET, produces=MediaType.APPLICATION_JSON_VALUE)
+    public ResponseEntity<ApiResponse<Proxy>> getProxy(@PathVariable String proxyId) {
+        Proxy proxy = proxyService.getProxy(proxyId);
+        if (proxy == null) {
+            return ApiResponse.failForbidden();
+        }
+        return ApiResponse.success(proxy);
+    }
+
+    @Operation(summary = "Create and start a proxy using the given spec id.", tags = "ContainerProxy")
+    @ApiResponses(value = {
+        @io.swagger.v3.oas.annotations.responses.ApiResponse(
+            responseCode = "200",
+            description = "The proxy has been created.",
+            content = {
+                @Content(
+                    mediaType = "application/json",
+                    schema = @Schema(implementation = SwaggerDto.ProxyResponse.class),
+                    examples = {
+                        @ExampleObject(value = "{\"status\": \"success\", \"data\": {\"id\": \"7e513890-da59-405c-bceb-c8ffeed62658\", \"status\": \"Up\", \"startupTimestamp\": 1234, \"createdTimestamp\": 1234, " +
+                            "\"userId\": \"jack\", \"specId\": \"01_hello\", \"displayName\": \"Hello Application\", \"containers\": [{\"index\": 0, \"id\": " +
+                            "\"9e433c7da03090b0dd4e36c00b2a11d804ff5036a0b700c0e213d62569ab674a\", \"targets\": {\"7e513890-da59-405c-bceb-c8ffeed62658\": \"http://localhost:20000\"}, \"runtimeValues\": " +
+                            "{\"SHINYPROXY_CONTAINER_INDEX\": 0}}], \"runtimeValues\": {\"SHINYPROXY_DISPLAY_NAME\": \"Hello Application\", \"SHINYPROXY_MAX_LIFETIME\": -1, \"SHINYPROXY_CREATED_TIMESTAMP\": " +
+                            "\"1234\", \"SHINYPROXY_INSTANCE\": \"e2949f09a353234965441054b13f891533814ece\", \"SHINYPROXY_HEARTBEAT_TIMEOUT\": -1}}}"),
+                    }
+                )
+            }),
+        @io.swagger.v3.oas.annotations.responses.ApiResponse(
+            responseCode = "403",
+            description = "Proxy spec not found or no permission to use this proxy spec.",
+            content = {
+                @Content(
+                    mediaType = "application/json",
+                    examples = {@ExampleObject(value = "{\"status\": \"fail\", \"data\": \"forbidden\"}")}
+                )
+            }),
+        @io.swagger.v3.oas.annotations.responses.ApiResponse(
+            responseCode = "500",
+            description = "Failed to start proxy.",
+            content = {
+                @Content(
+                    mediaType = "application/json",
+                    examples = {@ExampleObject(value = "{\"status\": \"fail\", \"data\": \"Failed to start proxy\"}")}
+                )
+            }),
+    })
+    @JsonView(Views.UserApi.class)
+    @RequestMapping(value="/api/proxy/{proxySpecId}", method=RequestMethod.POST, produces=MediaType.APPLICATION_JSON_VALUE)
+    public ResponseEntity<ApiResponse<Proxy>> startProxy(@PathVariable String proxySpecId, @RequestBody(required = false) ParametersBody parametersBody) throws InvalidParametersException {
+        ProxySpec baseSpec = proxyService.getUserSpec(proxySpecId);
+        if (baseSpec == null) {
+            return ApiResponse.failForbidden();
+        }
+
+        try {
+            Proxy proxy = proxyService.startProxy(baseSpec, (parametersBody != null) ? parametersBody.getParameters() : null);
+            return ApiResponse.created(proxy);
+        } catch (InvalidParametersException ex) {
+            return ApiResponse.fail(ex.getMessage());
+        } catch (Throwable t ) {
+            return ApiResponse.error("Failed to start proxy");
+        }
+    }
+
+    public static class ParametersBody {
+        private Map<String, String> parameters;
+
+        @Schema(description = "Map of parameters for the app.", requiredMode = Schema.RequiredMode.NOT_REQUIRED)
+        public Map<String, String> getParameters() {
+            return parameters;
+        }
+
+        public void setParameters(Map<String, String> parameters) {
+            this.parameters = parameters;
+        }
+
+    }
+
+}