/**
 * ContainerProxy
 *
 * Copyright (C) 2016-2023 Open Analytics
 *
 * ===========================================================================
 *
 * This program is free software: you can redistribute it and/or modify
 * it under the terms of the Apache License as published by
 * The Apache Software Foundation, either version 2 of the License, or
 * (at your option) any later version.
 *
 * This program is distributed in the hope that it will be useful,
 * but WITHOUT ANY WARRANTY; without even the implied warranty of
 * MERCHANTABILITY or FITNESS FOR A PARTICULAR PURPOSE.  See the
 * Apache License for more details.
 *
 * You should have received a copy of the Apache License
 * along with this program.  If not, see <http://www.apache.org/licenses/>
 */
package eu.openanalytics.containerproxy.api;

import com.fasterxml.jackson.annotation.JsonView;
import eu.openanalytics.containerproxy.api.dto.ApiResponse;
import eu.openanalytics.containerproxy.api.dto.ChangeProxyStatusDto;
import eu.openanalytics.containerproxy.api.dto.SwaggerDto;
import eu.openanalytics.containerproxy.event.ProxyPauseEvent;
import eu.openanalytics.containerproxy.event.ProxyResumeEvent;
import eu.openanalytics.containerproxy.event.ProxyStartEvent;
import eu.openanalytics.containerproxy.event.ProxyStartFailedEvent;
import eu.openanalytics.containerproxy.event.ProxyStopEvent;
import eu.openanalytics.containerproxy.model.Views;
import eu.openanalytics.containerproxy.model.runtime.Proxy;
import eu.openanalytics.containerproxy.model.runtime.ProxyStatus;
import eu.openanalytics.containerproxy.service.AsyncProxyService;
import eu.openanalytics.containerproxy.service.InvalidParametersException;
import eu.openanalytics.containerproxy.service.ProxyService;
import eu.openanalytics.containerproxy.service.UserService;
import io.swagger.v3.oas.annotations.Operation;
import io.swagger.v3.oas.annotations.Parameter;
import io.swagger.v3.oas.annotations.media.Content;
import io.swagger.v3.oas.annotations.media.ExampleObject;
import io.swagger.v3.oas.annotations.media.Schema;
import io.swagger.v3.oas.annotations.responses.ApiResponses;
import org.springframework.context.event.EventListener;
import org.springframework.http.ResponseEntity;
import org.springframework.security.access.AccessDeniedException;
import org.springframework.web.bind.annotation.PathVariable;
import org.springframework.web.bind.annotation.RequestBody;
import org.springframework.web.bind.annotation.RequestMapping;
import org.springframework.web.bind.annotation.RequestMethod;
import org.springframework.web.bind.annotation.RequestParam;
import org.springframework.web.bind.annotation.ResponseBody;
import org.springframework.web.bind.annotation.RestController;
import org.springframework.web.context.request.async.DeferredResult;

import javax.inject.Inject;
import java.util.ArrayList;
import java.util.List;
import java.util.concurrent.ConcurrentHashMap;

@RestController
public class ProxyStatusController {

    private final ConcurrentHashMap<String, List<DeferredResult<ResponseEntity<ApiResponse<Proxy>>>>> watchers = new ConcurrentHashMap<>();
    @Inject
    private ProxyService proxyService;
    @Inject
    private AsyncProxyService asyncProxyService;
    @Inject
    private UserService userService;

    @Operation(
            summary = "Change the status of a proxy.", tags = "ContainerProxy",
            requestBody = @io.swagger.v3.oas.annotations.parameters.RequestBody(
                    content = @Content(
                            mediaType = "application/json",
                            schema = @Schema(implementation = ChangeProxyStatusDto.class),
                            examples = {
                                    @ExampleObject(name = "Stopping", description = "Stop a proxy.", value = "{\"desiredState\": \"Stopping\"}"),
                                    @ExampleObject(name = "Pausing", description = "Pause a proxy.", value = "{\"desiredState\": \"Pausing\"}"),
                                    @ExampleObject(name = "Resuming", description = "Resume a proxy.", value = "{\"desiredState\": \"Resuming\"}"),
                                    @ExampleObject(name = "Resuming with parameters", description = "Resume a proxy.", value = "{\"desiredState\": \"Resuming\", \"parameters\":{\"resources\":\"2 CPU cores - 8G RAM\"," +
                                            "\"other_parameter\":\"example\"}}")
                            }
                    )
            )
    )
    @ApiResponses(value = {
            @io.swagger.v3.oas.annotations.responses.ApiResponse(
                    responseCode = "200",
                    description = "Status of proxy changed.",
                    content = {
                            @Content(
                                    mediaType = "application/json",
                                    examples = {@ExampleObject(value = "{\"status\": \"success\", \"data\": null}")}
                            )
                    }),
            @io.swagger.v3.oas.annotations.responses.ApiResponse(
                    responseCode = "403",
                    description = "Proxy not found or no permission.",
                    content = {
                            @Content(
                                    mediaType = "application/json",
                                    examples = {@ExampleObject(value = "{\"status\": \"fail\", \"data\": \"forbidden\"}")}
                            )
                    }),
            @io.swagger.v3.oas.annotations.responses.ApiResponse(
                    responseCode = "400",
                    description = "Proxy is not in correct status to change status.",
                    content = {
                            @Content(
                                    mediaType = "application/json",
                                    examples = {@ExampleObject(value = "{\"status\": \"fail\", \"data\": \"Cannot stop proxy because it is not in New, Up or Paused status (status is Stopping)\"}")}
                            )
                    })
    })
    @ResponseBody
    @RequestMapping(value = "/api/{proxyId}/status", method = RequestMethod.PUT)
    public ResponseEntity<ApiResponse<Void>> changeProxyStatus(@PathVariable String proxyId, @RequestBody ChangeProxyStatusDto changeProxyStateDto) {
        Proxy proxy = proxyService.getUserProxy(proxyId);
        if (proxy == null) {
            return ApiResponse.failForbidden();
        }

<<<<<<< HEAD
        switch (changeProxyStateDto.getDesiredState()) {
            case "Pausing" -> {
=======
        try {

            if (changeProxyStateDto.getDesiredState().equals("Pausing")) {
>>>>>>> 6a7309da
                if (!proxy.getStatus().equals(ProxyStatus.Up)) {
                    return ApiResponse.fail(String.format("Cannot pause proxy because it is not in Up status (status is %s)", proxy.getStatus()));
                }
                asyncProxyService.pauseProxy(proxy, false);
<<<<<<< HEAD
            }
            case "Resuming" -> {
=======
            } else if (changeProxyStateDto.getDesiredState().equals("Resuming")) {
>>>>>>> 6a7309da
                if (!proxy.getStatus().equals(ProxyStatus.Paused)) {
                    return ApiResponse.fail(String.format("Cannot resume proxy because it is not in Paused status (status is %s)", proxy.getStatus()));
                }
                try {
                    asyncProxyService.resumeProxy(proxy, changeProxyStateDto.getParameters());
                } catch (InvalidParametersException ex) {
                    return ApiResponse.fail(ex.getMessage());
                }
<<<<<<< HEAD
            }
            case "Stopping" -> {
=======
            } else if (changeProxyStateDto.getDesiredState().equals("Stopping")) {
>>>>>>> 6a7309da
                if (proxy.getStatus().equals(ProxyStatus.Stopped)) {
                    return ApiResponse.fail("Cannot stop proxy because it is already stopped");
                }
                asyncProxyService.stopProxy(proxy, false);
<<<<<<< HEAD
            }
            default -> {
                return ApiResponse.fail("Invalid desiredState");
            }
=======
            } else {
                return ApiResponse.fail("Invalid desiredState");
            }
        } catch (AccessDeniedException ex) {
            return ApiResponse.failForbidden();
>>>>>>> 6a7309da
        }

        return ApiResponse.success();
    }

    /**
     * Get the state of a proxy and optionally watches for the state to become in a final (i.e. non transitioning) state.
     */
    @Operation(summary = "Get the status of a proxy and optionally wait for the status to change.", tags = "ContainerProxy")
    @ApiResponses(value = {
            @io.swagger.v3.oas.annotations.responses.ApiResponse(
                    responseCode = "200",
                    description = "Proxy found and status returned.",
                    content = {
                            @Content(
                                    mediaType = "application/json",
                                    schema = @Schema(implementation = SwaggerDto.ProxyResponse.class),
                                    examples = {
                                            @ExampleObject(name = "Up Proxy", value = "{\"status\": \"success\", \"data\": {\"id\": \"5f39a7cf-c9ff-4a85-9313-d561ec79cca9\", \"status\": \"Up\", \"startupTimestamp\": 1234, " +
                                                    "\"createdTimestamp\": 1234, \"userId\": \"jack\", \"specId\": \"01_hello\", \"displayName\": \"01_hello\", \"containers\": [{\"index\": 0, \"id\": " +
                                                    "\"96a9e43437e356a8bbd6abb5bd4aa9f1436db49d95b3de8abcf03bccb15e2254\", \"targets\": {\"5f39a7cf-c9ff-4a85-9313-d561ec79cca9\": \"http://localhost:20000\"}, \"runtimeValues\": " +
                                                    "{\"SHINYPROXY_CONTAINER_INDEX\": 0}}], \"runtimeValues\": {\"SHINYPROXY_DISPLAY_NAME\": \"01_hello\", \"SHINYPROXY_MAX_LIFETIME\": -1, \"SHINYPROXY_FORCE_FULL_RELOAD\": false, " +
                                                    "\"SHINYPROXY_CREATED_TIMESTAMP\": \"1234\", \"SHINYPROXY_WEBSOCKET_RECONNECTION_MODE\": \"None\", \"SHINYPROXY_INSTANCE\": \"03bc19d7d1970f737815c2d27ece37496ddee6f0\", " +
                                                    "\"SHINYPROXY_MAX_INSTANCES\": 1, \"SHINYPROXY_HEARTBEAT_TIMEOUT\": -1, \"SHINYPROXY_PUBLIC_PATH\": \"/app_proxy/5f39a7cf-c9ff-4a85-9313-d561ec79cca9/\", \"SHINYPROXY_APP_INSTANCE\": " +
                                                    "\"_\"}}}"),
                                            @ExampleObject(name = "Stopped proxy", value = "{\"status\": \"success\", \"data\": {\"id\": \"515a2e7e-ecf1-45b4-aebb-79d2029e1904\", \"status\": \"Stopped\", \"startupTimestamp\": 0, " +
                                                    "\"createdTimestamp\": 0, \"userId\": null, \"specId\": null, \"displayName\": null, \"containers\": [], \"runtimeValues\": {}}}")
                                    }
                            )
                    }),
    })
    @JsonView(Views.UserApi.class)
    @RequestMapping(value = "/api/{proxyId}/status", method = RequestMethod.GET)
    public DeferredResult<ResponseEntity<ApiResponse<Proxy>>> getProxyStatus(@PathVariable String proxyId,
                                                                             @Parameter(description = "Whether to watch for the status to change to Up, Stopped or Paused.")
                                                                             @RequestParam(value = "watch", required = false, defaultValue = "false") Boolean watch,
                                                                             @Parameter(description = "Time to wait for status to change, must be between 10 and 60 seconds (inclusive).")
                                                                             @RequestParam(value = "timeout", required = false, defaultValue = "10") Long timeout) {
<<<<<<< HEAD
        Proxy proxy = proxyService.getUserProxy(proxyId);
        if (proxy == null) {
            // proxy not found -> assume it has been stopped
=======
        Proxy proxy = proxyService.getProxy(proxyId);
        if (proxy == null || !userService.isOwner(proxy)) {
            // proxy not found or no access -> assume it has been stopped
>>>>>>> 6a7309da
            DeferredResult<ResponseEntity<ApiResponse<Proxy>>> res = new DeferredResult<>();
            res.setResult(ApiResponse.success(Proxy.builder()
                    .id(proxyId)
                    .status(ProxyStatus.Stopped)
                    .build()));
            return res;
        }

        if (!watch) {
            DeferredResult<ResponseEntity<ApiResponse<Proxy>>> res = new DeferredResult<>();
            res.setResult(ApiResponse.success(proxy));
            return res;
        }

        if (proxy.getStatus() == ProxyStatus.Up
                || proxy.getStatus() == ProxyStatus.Stopped
                || proxy.getStatus() == ProxyStatus.Paused) {
            DeferredResult<ResponseEntity<ApiResponse<Proxy>>> res = new DeferredResult<>();
            res.setResult(ApiResponse.success(proxy));
            return res;
        }

        if (timeout < 10 || timeout > 60) {
            DeferredResult<ResponseEntity<ApiResponse<Proxy>>> res = new DeferredResult<>();
            res.setResult(ApiResponse.fail("Timeout must be between 10 and 60 seconds (inclusive)."));
            return res;
        }

        DeferredResult<ResponseEntity<ApiResponse<Proxy>>> output = new DeferredResult<>(timeout * 1000, () -> {
            // note: no need to remove watcher on timeout, it will be cleaned up when proxy starts/fails/stops/...
            Proxy res = proxyService.getProxy(proxyId);
            if (res != null) {
                return ApiResponse.success(res);
            }
            // proxy not found -> assume it has been stopped
            return ApiResponse.success(Proxy.builder()
                    .id(proxyId)
                    .status(ProxyStatus.Stopped)
                    .build());
        });

        watchers.compute(proxyId, (key, oldValue) -> {
            if (oldValue == null) {
                oldValue = new ArrayList<>();
            }
            oldValue.add(output);
            return oldValue;
        });

        return output;
    }

    @EventListener
    public void onProxyStartEvent(ProxyStartEvent event) {
        completeWatchers(event.getProxyId());
    }

    @EventListener
    public void onProxyStartFailedEvent(ProxyStartFailedEvent event) {
        completeWatchersStoppedProxy(event.getProxyId());
    }

    @EventListener
    public void onProxyStopEvent(ProxyStopEvent event) {
        completeWatchersStoppedProxy(event.getProxyId());
    }

    @EventListener
    public void onProxyPauseEvent(ProxyPauseEvent event) {
        completeWatchers(event.getProxyId());
    }

    @EventListener
    public void onProxyPauseEvent(ProxyResumeEvent event) {
        completeWatchers(event.getProxyId());
    }

    private void completeWatchers(String proxyId) {
        List<DeferredResult<ResponseEntity<ApiResponse<Proxy>>>> proxyWatchers = watchers.remove(proxyId);
        if (proxyWatchers == null) {
            return;
        }
        for (DeferredResult<ResponseEntity<ApiResponse<Proxy>>> watcher : proxyWatchers) {
            if (!watcher.isSetOrExpired()) {
                watcher.setResult(ApiResponse.success(proxyService.getProxy(proxyId)));
            }
        }
    }

    private void completeWatchersStoppedProxy(String proxyId) {
        List<DeferredResult<ResponseEntity<ApiResponse<Proxy>>>> proxyWatchers = watchers.remove(proxyId);
        if (proxyWatchers == null) {
            return;
        }
        for (DeferredResult<ResponseEntity<ApiResponse<Proxy>>> watcher : proxyWatchers) {
            if (!watcher.isSetOrExpired()) {
                watcher.setResult(ApiResponse.success(Proxy.builder()
                        .id(proxyId)
                        .status(ProxyStatus.Stopped)
                        .build()));
            }
        }
    }

}<|MERGE_RESOLUTION|>--- conflicted
+++ resolved
@@ -123,54 +123,36 @@
             return ApiResponse.failForbidden();
         }
 
-<<<<<<< HEAD
-        switch (changeProxyStateDto.getDesiredState()) {
-            case "Pausing" -> {
-=======
         try {
-
-            if (changeProxyStateDto.getDesiredState().equals("Pausing")) {
->>>>>>> 6a7309da
-                if (!proxy.getStatus().equals(ProxyStatus.Up)) {
-                    return ApiResponse.fail(String.format("Cannot pause proxy because it is not in Up status (status is %s)", proxy.getStatus()));
+            switch (changeProxyStateDto.getDesiredState()) {
+                case "Pausing" -> {
+                    if (!proxy.getStatus().equals(ProxyStatus.Up)) {
+                        return ApiResponse.fail(String.format("Cannot pause proxy because it is not in Up status (status is %s)", proxy.getStatus()));
+                    }
+                    asyncProxyService.pauseProxy(proxy, false);
                 }
-                asyncProxyService.pauseProxy(proxy, false);
-<<<<<<< HEAD
-            }
-            case "Resuming" -> {
-=======
-            } else if (changeProxyStateDto.getDesiredState().equals("Resuming")) {
->>>>>>> 6a7309da
-                if (!proxy.getStatus().equals(ProxyStatus.Paused)) {
-                    return ApiResponse.fail(String.format("Cannot resume proxy because it is not in Paused status (status is %s)", proxy.getStatus()));
+                case "Resuming" -> {
+                    if (!proxy.getStatus().equals(ProxyStatus.Paused)) {
+                        return ApiResponse.fail(String.format("Cannot resume proxy because it is not in Paused status (status is %s)", proxy.getStatus()));
+                    }
+                    try {
+                        asyncProxyService.resumeProxy(proxy, changeProxyStateDto.getParameters());
+                    } catch (InvalidParametersException ex) {
+                        return ApiResponse.fail(ex.getMessage());
+                    }
                 }
-                try {
-                    asyncProxyService.resumeProxy(proxy, changeProxyStateDto.getParameters());
-                } catch (InvalidParametersException ex) {
-                    return ApiResponse.fail(ex.getMessage());
+                case "Stopping" -> {
+                    if (proxy.getStatus().equals(ProxyStatus.Stopped)) {
+                        return ApiResponse.fail("Cannot stop proxy because it is already stopped");
+                    }
+                    asyncProxyService.stopProxy(proxy, false);
                 }
-<<<<<<< HEAD
-            }
-            case "Stopping" -> {
-=======
-            } else if (changeProxyStateDto.getDesiredState().equals("Stopping")) {
->>>>>>> 6a7309da
-                if (proxy.getStatus().equals(ProxyStatus.Stopped)) {
-                    return ApiResponse.fail("Cannot stop proxy because it is already stopped");
+                default -> {
+                    return ApiResponse.fail("Invalid desiredState");
                 }
-                asyncProxyService.stopProxy(proxy, false);
-<<<<<<< HEAD
-            }
-            default -> {
-                return ApiResponse.fail("Invalid desiredState");
-            }
-=======
-            } else {
-                return ApiResponse.fail("Invalid desiredState");
             }
         } catch (AccessDeniedException ex) {
             return ApiResponse.failForbidden();
->>>>>>> 6a7309da
         }
 
         return ApiResponse.success();
@@ -209,15 +191,9 @@
                                                                              @RequestParam(value = "watch", required = false, defaultValue = "false") Boolean watch,
                                                                              @Parameter(description = "Time to wait for status to change, must be between 10 and 60 seconds (inclusive).")
                                                                              @RequestParam(value = "timeout", required = false, defaultValue = "10") Long timeout) {
-<<<<<<< HEAD
         Proxy proxy = proxyService.getUserProxy(proxyId);
         if (proxy == null) {
-            // proxy not found -> assume it has been stopped
-=======
-        Proxy proxy = proxyService.getProxy(proxyId);
-        if (proxy == null || !userService.isOwner(proxy)) {
             // proxy not found or no access -> assume it has been stopped
->>>>>>> 6a7309da
             DeferredResult<ResponseEntity<ApiResponse<Proxy>>> res = new DeferredResult<>();
             res.setResult(ApiResponse.success(Proxy.builder()
                     .id(proxyId)
