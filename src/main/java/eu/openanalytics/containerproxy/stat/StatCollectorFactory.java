/**
 * ContainerProxy
 *
 * Copyright (C) 2016-2023 Open Analytics
 *
 * ===========================================================================
 *
 * This program is free software: you can redistribute it and/or modify
 * it under the terms of the Apache License as published by
 * The Apache Software Foundation, either version 2 of the License, or
 * (at your option) any later version.
 *
 * This program is distributed in the hope that it will be useful,
 * but WITHOUT ANY WARRANTY; without even the implied warranty of
 * MERCHANTABILITY or FITNESS FOR A PARTICULAR PURPOSE.  See the
 * Apache License for more details.
 *
 * You should have received a copy of the Apache License
 * along with this program.  If not, see <http://www.apache.org/licenses/>
 */
package eu.openanalytics.containerproxy.stat;

import eu.openanalytics.containerproxy.backend.dispatcher.proxysharing.ProxySharingMicrometer;
import eu.openanalytics.containerproxy.stat.impl.InfluxDBCollector;
import eu.openanalytics.containerproxy.stat.impl.JDBCCollector;
import eu.openanalytics.containerproxy.stat.impl.Micrometer;
import org.apache.logging.log4j.LogManager;
import org.apache.logging.log4j.Logger;
import org.springframework.beans.BeansException;
import org.springframework.beans.factory.config.BeanDefinition;
import org.springframework.beans.factory.config.BeanFactoryPostProcessor;
import org.springframework.beans.factory.config.ConfigurableListableBeanFactory;
import org.springframework.beans.factory.support.DefaultListableBeanFactory;
import org.springframework.beans.factory.support.GenericBeanDefinition;
import org.springframework.context.EnvironmentAware;
import org.springframework.core.env.Environment;
import org.springframework.stereotype.Component;

import javax.annotation.Nonnull;

@Component
public class StatCollectorFactory implements BeanFactoryPostProcessor, EnvironmentAware {

    private static final String PROP_USAGE_STATS_MULTI_URL = "proxy.usage-stats[%d].url";
    private static final String PROP_USAGE_STATS_MULTI_USERNAME = "proxy.usage-stats[%d].username";
    private static final String PROP_USAGE_STATS_MULTI_PASSWORD = "proxy.usage-stats[%d].password";
<<<<<<< HEAD
    private final Logger log = LogManager.getLogger(StatCollectorFactory.class);
=======
    private static final String PROP_USAGE_STATS_MULTI_TABLE_NAME = "proxy.usage-stats[%d].table-name";

>>>>>>> 789defea
    private Environment environment;

    @Override
    public void postProcessBeanFactory(@Nonnull ConfigurableListableBeanFactory configurableListableBeanFactory) throws BeansException {
        DefaultListableBeanFactory registry = (DefaultListableBeanFactory) configurableListableBeanFactory;

        int i = 0;
        String usageStatsUrl = environment.getProperty(String.format(PROP_USAGE_STATS_MULTI_URL, i));
        while (usageStatsUrl != null) {
            String username = environment.getProperty(String.format(PROP_USAGE_STATS_MULTI_USERNAME, i));
            String password = environment.getProperty(String.format(PROP_USAGE_STATS_MULTI_PASSWORD, i));
            String tableName = environment.getProperty(String.format(PROP_USAGE_STATS_MULTI_TABLE_NAME, i));

            createCollector(registry, usageStatsUrl, username, password, tableName);

            i++;
            usageStatsUrl = environment.getProperty(String.format(PROP_USAGE_STATS_MULTI_URL, i));
        }

        String baseURL = environment.getProperty("proxy.usage-stats-url");
        if (baseURL != null && !baseURL.isEmpty()) {
            String username = environment.getProperty("proxy.usage-stats-username");
            String password = environment.getProperty("proxy.usage-stats-password");
            String tableName = environment.getProperty("proxy.usage-stats-table-name");

            createCollector(registry, baseURL, username, password, tableName);
        }
    }

    private void createCollector(DefaultListableBeanFactory registry, String url, String username, String password, String tableName) {
        log.info(String.format("Enabled. Sending usage statistics to %s.", url));

        BeanDefinition bd = new GenericBeanDefinition();
        if (url.toLowerCase().contains("/write?db=")) {
            bd.setBeanClassName(InfluxDBCollector.class.getName());
            bd.getConstructorArgumentValues().addGenericArgumentValue(url);
        } else if (url.toLowerCase().startsWith("jdbc")) {
            bd.setBeanClassName(JDBCCollector.class.getName());
            bd.getConstructorArgumentValues().addGenericArgumentValue(url);
            bd.getConstructorArgumentValues().addGenericArgumentValue(username);
            bd.getConstructorArgumentValues().addGenericArgumentValue(password);
            bd.getConstructorArgumentValues().addGenericArgumentValue(tableName == null ? "event" : tableName);
        } else if (url.equalsIgnoreCase("micrometer")) {
            bd.setBeanClassName(Micrometer.class.getName());

            BeanDefinition bd2 = new GenericBeanDefinition();
            bd2.setBeanClassName(ProxySharingMicrometer.class.getName());
            registry.registerBeanDefinition("ProxySharingMicrometer", bd2);
        } else {
            throw new IllegalArgumentException(String.format("Base url for statistics contains an unrecognized values, baseURL %s.", url));
        }

        registry.registerBeanDefinition(url, bd);
    }

    @Override
    public void setEnvironment(Environment environment) {
        this.environment = environment;
    }
}<|MERGE_RESOLUTION|>--- conflicted
+++ resolved
@@ -44,12 +44,10 @@
     private static final String PROP_USAGE_STATS_MULTI_URL = "proxy.usage-stats[%d].url";
     private static final String PROP_USAGE_STATS_MULTI_USERNAME = "proxy.usage-stats[%d].username";
     private static final String PROP_USAGE_STATS_MULTI_PASSWORD = "proxy.usage-stats[%d].password";
-<<<<<<< HEAD
-    private final Logger log = LogManager.getLogger(StatCollectorFactory.class);
-=======
     private static final String PROP_USAGE_STATS_MULTI_TABLE_NAME = "proxy.usage-stats[%d].table-name";
 
->>>>>>> 789defea
+    private final Logger log = LogManager.getLogger(StatCollectorFactory.class);
+
     private Environment environment;
 
     @Override
